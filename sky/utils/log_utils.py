"""Logging utils."""
import enum
<<<<<<< HEAD
from typing import Optional, Sequence
=======
import threading
from typing import List, Optional
>>>>>>> 1dddefdf

import rich.console as rich_console

import colorama
import pendulum
import prettytable

from sky import sky_logging

logger = sky_logging.init_logger(__name__)

console = rich_console.Console()
_status = None


class _NoOpConsoleStatus:
    """An empty class for multi-threaded console.status."""

    def __enter__(self):
        pass

    def __exit__(self, exc_type, exc_val, exc_tb):
        pass

    def update(self, text):
        pass

    def stop(self):
        pass

    def start(self):
        pass


def safe_rich_status(msg: str):
    """A wrapper for multi-threaded console.status."""
    if (threading.current_thread() is threading.main_thread() and
            not sky_logging.is_silent()):
        global _status
        if _status is None:
            _status = console.status(msg)
        _status.update(msg)
        return _status
    return _NoOpConsoleStatus()


def force_update_rich_status(msg: str):
    """Update the status message even if sky_logging.is_silent() is true."""
    if threading.current_thread() is threading.main_thread():
        global _status
        if _status is not None:
            _status.update(msg)


class LineProcessor(object):
    """A processor for log lines."""

    def __enter__(self):
        pass

    def process_line(self, log_line):
        pass

    def __exit__(self, except_type, except_value, traceback):
        del except_type, except_value, traceback  # unused
        pass


class RayUpLineProcessor(LineProcessor):
    """A processor for `ray up` log lines."""

    class ProvisionStatus(enum.Enum):
        LAUNCH = 0
        RUNTIME_SETUP = 1

    def __enter__(self):
        self.state = self.ProvisionStatus.LAUNCH
        self.status_display = safe_rich_status('[bold cyan]Launching')
        self.status_display.start()

    def process_line(self, log_line):
        if ('Shared connection to' in log_line and
                self.state == self.ProvisionStatus.LAUNCH):
            self.status_display.stop()
            logger.info(f'{colorama.Fore.GREEN}Head node is up.'
                        f'{colorama.Style.RESET_ALL}')
            self.status_display.start()
            self.status_display.update(
                '[bold cyan]Launching - Preparing SkyPilot runtime')
            self.state = self.ProvisionStatus.RUNTIME_SETUP

    def __exit__(self, except_type, except_value, traceback):
        del except_type, except_value, traceback  # unused
        self.status_display.stop()


def create_table(field_names: Sequence[str],
                 **kwargs) -> prettytable.PrettyTable:
    """Creates table with default style."""
    border = kwargs.pop('border', False)
    align = kwargs.pop('align', 'l')
    table = prettytable.PrettyTable(align=align,
                                    border=border,
                                    field_names=field_names,
                                    **kwargs)
    table.left_padding_width = 0
    table.right_padding_width = 2
    return table


def readable_time_duration(start: Optional[float],
                           end: Optional[float] = None,
                           absolute: bool = False) -> str:
    """Human readable time duration from timestamps.

    Args:
        start: Start timestamp.
        end: End timestamp. If None, current time is used.
        absolute: Whether to return accurate time duration.
    Returns:
        Human readable time duration. e.g. "1 hour ago", "2 minutes ago", etc.
        If absolute is specified, returns the accurate time duration,
          e.g. "1h 2m 23s"
    """
    # start < 0 means that the starting time is not specified yet.
    # It is only used in spot_utils.show_jobs() for job duration calculation.
    if start is None or start < 0:
        return '-'
    if end == start == 0:
        return '-'
    if end is not None:
        end = pendulum.from_timestamp(end)
    start_time = pendulum.from_timestamp(start)
    duration = start_time.diff(end)
    if absolute:
        diff = start_time.diff(end).in_words()
        if duration.in_seconds() < 1:
            diff = '< 1 second'
        diff = diff.replace(' seconds', 's')
        diff = diff.replace(' second', 's')
        diff = diff.replace(' minutes', 'm')
        diff = diff.replace(' minute', 'm')
        diff = diff.replace(' hours', 'h')
        diff = diff.replace(' hour', 'h')
    else:
        diff = start_time.diff_for_humans(end)
        if duration.in_seconds() < 1:
            diff = '< 1 second'
        diff = diff.replace('second', 'sec')
        diff = diff.replace('minute', 'min')
        diff = diff.replace('hour', 'hr')

    return diff<|MERGE_RESOLUTION|>--- conflicted
+++ resolved
@@ -1,11 +1,7 @@
 """Logging utils."""
 import enum
-<<<<<<< HEAD
+import threading
 from typing import Optional, Sequence
-=======
-import threading
-from typing import List, Optional
->>>>>>> 1dddefdf
 
 import rich.console as rich_console
 
