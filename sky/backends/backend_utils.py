"""Util constants/functions for the backends."""
from datetime import datetime
import difflib
import enum
import getpass
import json
import os
import pathlib
import re
import subprocess
import tempfile
import textwrap
import threading
import time
import typing
from typing import Any, Dict, List, Optional, Sequence, Set, Tuple, Union
from typing_extensions import Literal
import uuid

import colorama
import filelock
import jinja2
import jsonschema
from packaging import version
import requests
from requests import adapters
from requests.packages.urllib3.util import retry as retry_lib
import rich.console as rich_console
import rich.progress as rich_progress
import yaml

import sky
from sky import authentication as auth
from sky import backends
from sky import check as sky_check
from sky import clouds
from sky import exceptions
from sky import global_user_state
from sky import skypilot_config
from sky import sky_logging
from sky import spot as spot_lib
from sky.backends import onprem_utils
from sky.skylet import constants
from sky.skylet import log_lib
from sky.skylet.providers.lambda_cloud import lambda_utils
from sky.utils import common_utils
from sky.utils import command_runner
from sky.utils import env_options
from sky.utils import subprocess_utils
from sky.utils import timeline
from sky.utils import tpu_utils
from sky.utils import ux_utils
from sky.utils import validator
from sky.usage import usage_lib

if typing.TYPE_CHECKING:
    from sky import resources
    from sky import task as task_lib
    from sky.backends import cloud_vm_ray_backend
    from sky.backends import local_docker_backend

logger = sky_logging.init_logger(__name__)
console = rich_console.Console()

# NOTE: keep in sync with the cluster template 'file_mounts'.
SKY_REMOTE_APP_DIR = '~/.sky/sky_app'
SKY_RAY_YAML_REMOTE_PATH = '~/.sky/sky_ray.yml'
IP_ADDR_REGEX = r'\d{1,3}\.\d{1,3}\.\d{1,3}\.\d{1,3}'
SKY_REMOTE_PATH = '~/.sky/wheels'
SKY_USER_FILE_PATH = '~/.sky/generated'

BOLD = '\033[1m'
RESET_BOLD = '\033[0m'

# Do not use /tmp because it gets cleared on VM restart.
_SKY_REMOTE_FILE_MOUNTS_DIR = '~/.sky/file_mounts/'

_LAUNCHED_HEAD_PATTERN = re.compile(r'(\d+) ray[._]head[._]default')
_LAUNCHED_LOCAL_WORKER_PATTERN = re.compile(r'(\d+) node_')
_LAUNCHED_WORKER_PATTERN = re.compile(r'(\d+) ray[._]worker[._]default')
# Intentionally not using prefix 'rf' for the string format because yapf have a
# bug with python=3.6.
# 10.133.0.5: ray.worker.default,
_LAUNCHING_IP_PATTERN = re.compile(
    r'({}): ray[._]worker[._]default'.format(IP_ADDR_REGEX))
WAIT_HEAD_NODE_IP_MAX_ATTEMPTS = 3

# We use fixed IP address to avoid DNS lookup blocking the check, for machine
# with no internet connection.
# Refer to: https://stackoverflow.com/questions/3764291/how-can-i-see-if-theres-an-available-and-active-network-connection-in-python # pylint: disable=line-too-long
_TEST_IP = 'https://8.8.8.8'

# Allow each CPU thread take 2 tasks.
# Note: This value cannot be too small, otherwise OOM issue may occur.
DEFAULT_TASK_CPU_DEMAND = 0.5

# Mapping from reserved cluster names to the corresponding group name (logging
# purpose).
# NOTE: each group can only have one reserved cluster name for now.
SKY_RESERVED_CLUSTER_NAMES: Dict[str, str] = {
    spot_lib.SPOT_CONTROLLER_NAME: 'Managed spot controller'
}

# Filelocks for the cluster status change.
CLUSTER_STATUS_LOCK_PATH = os.path.expanduser('~/.sky/.{}.lock')
CLUSTER_STATUS_LOCK_TIMEOUT_SECONDS = 20

# Remote dir that holds our runtime files.
_REMOTE_RUNTIME_FILES_DIR = '~/.sky/.runtime_files'

# Include the fields that will be used for generating tags that distinguishes
# the cluster in ray, to avoid the stopped cluster being discarded due to
# updates in the yaml template.
# Some notes on the fields:
# - 'provider' fields will be used for bootstrapping and insert more new items
#   in 'node_config'.
# - keeping the auth is not enough becuase the content of the key file will be
#   used for calculating the hash.
# TODO(zhwu): Keep in sync with the fields used in https://github.com/ray-project/ray/blob/e4ce38d001dbbe09cd21c497fedd03d692b2be3e/python/ray/autoscaler/_private/commands.py#L687-L701
_RAY_YAML_KEYS_TO_RESTORE_FOR_BACK_COMPATIBILITY = {
    'cluster_name', 'provider', 'auth', 'node_config'
}
<<<<<<< HEAD
_RAY_YAML_KEYS_TO_RESTORE_EXCLUDE_FOR_BACK_COMPATIBILITY = [[
    'provider', 'region'
], ['provider', 'availability_zone'], ['provider', 'location']]
=======
# For these keys, don't use the old yaml's version and instead use the new yaml's.
#  - zone: The zone field of the old yaml may be '1a,1b,1c' (AWS) while the actual
#    zone of the launched cluster is '1a'. If we restore, then on capacity errors
#    it's possible to failover to 1b, which leaves a leaked instance in 1a. Here,
#    we use the new yaml's zone field, which is guaranteed to be the existing zone
#    '1a'.
_RAY_YAML_KEYS_TO_RESTORE_EXCEPTIONS = [
    ('provider', 'availability_zone'),
]
>>>>>>> 07ff922f


def is_ip(s: str) -> bool:
    """Returns whether this string matches IP_ADDR_REGEX."""
    return len(re.findall(IP_ADDR_REGEX, s)) == 1


def _get_yaml_path_from_cluster_name(cluster_name: str,
                                     prefix: str = SKY_USER_FILE_PATH) -> str:
    output_path = pathlib.Path(
        prefix).expanduser().resolve() / f'{cluster_name}.yml'
    os.makedirs(output_path.parents[0], exist_ok=True)
    return str(output_path)


def fill_template(template_name: str,
                  variables: Dict,
                  output_path: Optional[str] = None,
                  output_prefix: str = SKY_USER_FILE_PATH) -> str:
    """Create a file from a Jinja template and return the filename."""
    assert template_name.endswith('.j2'), template_name
    template_path = os.path.join(sky.__root_dir__, 'templates', template_name)
    if not os.path.exists(template_path):
        raise FileNotFoundError(f'Template "{template_name}" does not exist.')
    with open(template_path) as fin:
        template = fin.read()
    if output_path is None:
        cluster_name = variables.get('cluster_name')
        assert isinstance(cluster_name, str), cluster_name
        output_path = _get_yaml_path_from_cluster_name(cluster_name,
                                                       output_prefix)
    output_path = os.path.abspath(output_path)

    # Write out yaml config.
    j2_template = jinja2.Template(template)
    content = j2_template.render(**variables)
    with open(output_path, 'w') as fout:
        fout.write(content)
    return output_path


def _optimize_file_mounts(yaml_path: str) -> None:
    """Optimize file mounts in the given ray yaml file.

    Runtime files handling:
    List of runtime files to be uploaded to cluster:
      - yaml config (for autostopping)
      - wheel
      - credentials
    Format is {dst: src}.
    """
    yaml_config = common_utils.read_yaml(yaml_path)

    file_mounts = yaml_config.get('file_mounts', {})
    # Remove the file mounts added by the newline.
    if '' in file_mounts:
        assert file_mounts[''] == '', file_mounts['']
        file_mounts.pop('')

    # Putting these in file_mounts hurts provisioning speed, as each file
    # opens/closes an SSH connection.  Instead, we:
    #  - cp locally them into a directory
    #  - upload that directory as a file mount (1 connection)
    #  - use a remote command to move all runtime files to their right places.

    # Local tmp dir holding runtime files.
    local_runtime_files_dir = tempfile.mkdtemp()
    new_file_mounts = {_REMOTE_RUNTIME_FILES_DIR: local_runtime_files_dir}

    # (For remote) Build a command that copies runtime files to their right
    # destinations.
    # NOTE: we copy rather than move, because when launching >1 node, head node
    # is fully set up first, and if moving then head node's files would already
    # move out of _REMOTE_RUNTIME_FILES_DIR, which would cause setting up
    # workers (from the head's files) to fail.  An alternative is softlink
    # (then we need to make sure the usage of runtime files follow links).
    commands = []
    basenames = set()
    for dst, src in file_mounts.items():
        src_basename = os.path.basename(src)
        dst_basename = os.path.basename(dst)
        dst_parent_dir = os.path.dirname(dst)

        # Validate by asserts here as these files are added by our backend.
        # Our runtime files (wheel, yaml, credentials) do not have backslashes.
        assert not src.endswith('/'), src
        assert not dst.endswith('/'), dst
        assert src_basename not in basenames, (
            f'Duplicated src basename: {src_basename}; mounts: {file_mounts}')
        basenames.add(src_basename)
        # Our runtime files (wheel, yaml, credentials) are not relative paths.
        assert dst_parent_dir, f'Found relative destination path: {dst}'

        mkdir_parent = f'mkdir -p {dst_parent_dir}'
        if os.path.isdir(os.path.expanduser(src)):
            # Special case for directories. If the dst already exists as a
            # folder, directly copy the folder will create a subfolder under
            # the dst.
            mkdir_parent = f'mkdir -p {dst}'
            src_basename = f'{src_basename}/*'
        mv = (f'cp -r {_REMOTE_RUNTIME_FILES_DIR}/{src_basename} '
              f'{dst_parent_dir}/{dst_basename}')
        fragment = f'({mkdir_parent} && {mv})'
        commands.append(fragment)
    postprocess_runtime_files_command = ' && '.join(commands)

    setup_commands = yaml_config.get('setup_commands', [])
    if setup_commands:
        setup_commands[
            0] = f'{postprocess_runtime_files_command}; {setup_commands[0]}'
    else:
        setup_commands = [postprocess_runtime_files_command]

    yaml_config['file_mounts'] = new_file_mounts
    yaml_config['setup_commands'] = setup_commands

    # (For local) Move all runtime files, including the just-written yaml, to
    # local_runtime_files_dir/.
    all_local_sources = ''
    for local_src in file_mounts.values():
        full_local_src = str(pathlib.Path(local_src).expanduser())
        # Add quotes for paths containing spaces.
        all_local_sources += f'{full_local_src!r} '
    # Takes 10-20 ms on laptop incl. 3 clouds' credentials.
    subprocess.run(f'cp -r {all_local_sources} {local_runtime_files_dir}/',
                   shell=True,
                   check=True)

    common_utils.dump_yaml(yaml_path, yaml_config)


def path_size_megabytes(path: str) -> int:
    """Returns the size of 'path' (directory or file) in megabytes."""
    resolved_path = pathlib.Path(path).expanduser().resolve()
    git_exclude_filter = ''
    if (resolved_path / command_runner.GIT_EXCLUDE).exists():
        # Ensure file exists; otherwise, rsync will error out.
        git_exclude_filter = command_runner.RSYNC_EXCLUDE_OPTION.format(
            str(resolved_path / command_runner.GIT_EXCLUDE))
    rsync_output = str(
        subprocess.check_output(
            f'rsync {command_runner.RSYNC_DISPLAY_OPTION} '
            f'{command_runner.RSYNC_FILTER_OPTION} '
            f'{git_exclude_filter} --dry-run {path!r}',
            shell=True).splitlines()[-1])
    total_bytes = rsync_output.split(' ')[3].replace(',', '')
    return int(total_bytes) // 10**6


class FileMountHelper(object):
    """Helper for handling file mounts."""

    @classmethod
    def wrap_file_mount(cls, path: str) -> str:
        """Prepends ~/<opaque dir>/ to a path to work around permission issues.

        Examples:
        /root/hello.txt -> ~/<opaque dir>/root/hello.txt
        local.txt -> ~/<opaque dir>/local.txt

        After the path is synced, we can later create a symlink to this wrapped
        path from the original path, e.g., in the initialization_commands of the
        ray autoscaler YAML.
        """
        return os.path.join(_SKY_REMOTE_FILE_MOUNTS_DIR, path.lstrip('/'))

    @classmethod
    def make_safe_symlink_command(cls, *, source: str, target: str) -> str:
        """Returns a command that safely symlinks 'source' to 'target'.

        All intermediate directories of 'source' will be owned by $USER,
        excluding the root directory (/).

        'source' must be an absolute path; both 'source' and 'target' must not
        end with a slash (/).

        This function is needed because a simple 'ln -s target source' may
        fail: 'source' can have multiple levels (/a/b/c), its parent dirs may
        or may not exist, can end with a slash, or may need sudo access, etc.

        Cases of <target: local> file mounts and their behaviors:

            /existing_dir: ~/local/dir
              - error out saying this cannot be done as LHS already exists
            /existing_file: ~/local/file
              - error out saying this cannot be done as LHS already exists
            /existing_symlink: ~/local/file
              - overwrite the existing symlink; this is important because `sky
                launch` can be run multiple times
            Paths that start with ~/ and /tmp/ do not have the above
            restrictions; they are delegated to rsync behaviors.
        """
        assert os.path.isabs(source), source
        assert not source.endswith('/') and not target.endswith('/'), (source,
                                                                       target)
        # Below, use sudo in case the symlink needs sudo access to create.
        # Prepare to create the symlink:
        #  1. make sure its dir(s) exist & are owned by $USER.
        dir_of_symlink = os.path.dirname(source)
        commands = [
            # mkdir, then loop over '/a/b/c' as /a, /a/b, /a/b/c.  For each,
            # chown $USER on it so user can use these intermediate dirs
            # (excluding /).
            f'sudo mkdir -p {dir_of_symlink}',
            # p: path so far
            ('(p=""; '
             f'for w in $(echo {dir_of_symlink} | tr "/" " "); do '
             'p=${p}/${w}; sudo chown $USER $p; done)')
        ]
        #  2. remove any existing symlink (ln -f may throw 'cannot
        #     overwrite directory', if the link exists and points to a
        #     directory).
        commands += [
            # Error out if source is an existing, non-symlink directory/file.
            f'((test -L {source} && sudo rm {source} &>/dev/null) || '
            f'(test ! -e {source} || '
            f'(echo "!!! Failed mounting because path exists ({source})"; '
            'exit 1)))',
        ]
        commands += [
            # Link.
            f'sudo ln -s {target} {source}',
            # chown.  -h to affect symlinks only.
            f'sudo chown -h $USER {source}',
        ]
        return ' && '.join(commands)


class SSHConfigHelper(object):
    """Helper for handling local SSH configuration."""

    ssh_conf_path = '~/.ssh/config'
    ssh_conf_lock_path = os.path.expanduser('~/.sky/ssh_config.lock')
    ssh_multinode_path = SKY_USER_FILE_PATH + '/ssh/{}'

    @classmethod
    def _get_generated_config(cls, autogen_comment: str, host_name: str,
                              ip: str, username: str, ssh_key_path: str,
                              proxy_command: Optional[str]):
        if proxy_command is not None:
            proxy = f'ProxyCommand {proxy_command}'
        else:
            proxy = ''
        # StrictHostKeyChecking=no skips the host key check for the first
        # time. UserKnownHostsFile=/dev/null and GlobalKnownHostsFile/dev/null
        # prevent the host key from being added to the known_hosts file and
        # always return an empty file for known hosts, making the ssh think
        # this is a first-time connection, and thus skipping the host key
        # check.
        codegen = textwrap.dedent(f"""\
            {autogen_comment}
            Host {host_name}
              HostName {ip}
              User {username}
              IdentityFile {ssh_key_path}
              IdentitiesOnly yes
              ForwardAgent yes
              StrictHostKeyChecking no
              UserKnownHostsFile=/dev/null
              GlobalKnownHostsFile=/dev/null
              Port 22
              {proxy}
            """.rstrip())
        codegen = codegen + '\n'
        return codegen

    @classmethod
    @timeline.FileLockEvent(ssh_conf_lock_path)
    def add_cluster(
        cls,
        cluster_name: str,
        ips: List[str],
        auth_config: Dict[str, str],
    ):
        """Add authentication information for cluster to local SSH config file.

        If a host with `cluster_name` already exists and the configuration was
        not added by sky, then `ip` is used to identify the host instead in the
        file.

        If a host with `cluster_name` already exists and the configuration was
        added by sky (e.g. a spot instance), then the configuration is
        overwritten.

        Args:
            cluster_name: Cluster name (see `sky status`)
            ips: List of public IP addresses in the cluster. First IP is head
              node.
            auth_config: read_yaml(handle.cluster_yaml)['auth']
        """
        username = auth_config['ssh_user']
        key_path = os.path.expanduser(auth_config['ssh_private_key'])
        host_name = cluster_name
        sky_autogen_comment = ('# Added by sky (use `sky stop/down '
                               f'{cluster_name}` to remove)')
        overwrite = False
        overwrite_begin_idx = None
        ip = ips[0]

        config_path = os.path.expanduser(cls.ssh_conf_path)
        if os.path.exists(config_path):
            with open(config_path) as f:
                config = f.readlines()

            # If an existing config with `cluster_name` exists, raise a warning.
            for i, line in enumerate(config):
                if line.strip() == f'Host {cluster_name}':
                    prev_line = config[i - 1] if i - 1 > 0 else ''
                    if prev_line.strip().startswith(sky_autogen_comment):
                        overwrite = True
                        overwrite_begin_idx = i - 1
                    else:
                        logger.warning(f'{cls.ssh_conf_path} contains '
                                       f'host named {cluster_name}.')
                        host_name = ip
                        logger.warning(f'Using {ip} to identify host instead.')

                if line.strip() == f'Host {ip}':
                    prev_line = config[i - 1] if i - 1 > 0 else ''
                    if prev_line.strip().startswith(sky_autogen_comment):
                        overwrite = True
                        overwrite_begin_idx = i - 1
        else:
            config = ['\n']
            with open(config_path, 'w') as f:
                f.writelines(config)
            os.chmod(config_path, 0o644)

        proxy_command = auth_config.get('ssh_proxy_command', None)
        codegen = cls._get_generated_config(sky_autogen_comment, host_name, ip,
                                            username, key_path, proxy_command)

        # Add (or overwrite) the new config.
        if overwrite:
            assert overwrite_begin_idx is not None
            updated_lines = codegen.splitlines(keepends=True) + ['\n']
            config[overwrite_begin_idx:overwrite_begin_idx +
                   len(updated_lines)] = updated_lines
            with open(config_path, 'w') as f:
                f.write(''.join(config).strip())
                f.write('\n' * 2)
        else:
            with open(config_path, 'a') as f:
                if len(config) > 0 and config[-1] != '\n':
                    f.write('\n')
                f.write(codegen)
                f.write('\n')

        with open(config_path, 'r+') as f:
            config = f.readlines()
            if config[-1] != '\n':
                f.write('\n')

        if len(ips) > 1:
            SSHConfigHelper._add_multinode_config(cluster_name, ips[1:],
                                                  auth_config)

    @classmethod
    def _add_multinode_config(
        cls,
        cluster_name: str,
        external_worker_ips: List[str],
        auth_config: Dict[str, str],
    ):
        username = auth_config['ssh_user']
        key_path = os.path.expanduser(auth_config['ssh_private_key'])
        host_name = cluster_name
        sky_autogen_comment = ('# Added by sky (use `sky stop/down '
                               f'{cluster_name}` to remove)')

        # Ensure stableness of the aliases worker-<i> by sorting based on
        # public IPs.
        external_worker_ips = list(sorted(external_worker_ips))

        overwrites = [False] * len(external_worker_ips)
        overwrite_begin_idxs: List[Optional[int]] = [None
                                                    ] * len(external_worker_ips)
        codegens: List[Optional[str]] = [None] * len(external_worker_ips)
        worker_names = []
        extra_path_name = cls.ssh_multinode_path.format(cluster_name)

        for idx in range(len(external_worker_ips)):
            worker_names.append(cluster_name + f'-worker{idx+1}')

        config_path = os.path.expanduser(cls.ssh_conf_path)
        with open(config_path) as f:
            config = f.readlines()

        extra_config_path = os.path.expanduser(extra_path_name)
        os.makedirs(os.path.dirname(extra_config_path), exist_ok=True)
        if not os.path.exists(extra_config_path):
            extra_config = ['\n']
            with open(extra_config_path, 'w') as f:
                f.writelines(extra_config)
        else:
            with open(extra_config_path) as f:
                extra_config = f.readlines()

        # Handle Include on top of Config file
        include_str = f'Include {extra_config_path}'
        for i, line in enumerate(config):
            config_str = line.strip()
            if config_str == include_str:
                break
            # Did not find Include string
            if 'Host' in config_str:
                with open(config_path, 'w') as f:
                    config.insert(0, '\n')
                    config.insert(0, include_str + '\n')
                    config.insert(0, sky_autogen_comment + '\n')
                    f.write(''.join(config).strip())
                    f.write('\n' * 2)
                break

        with open(config_path) as f:
            config = f.readlines()

        proxy_command = auth_config.get('ssh_proxy_command', None)

        # Check if ~/.ssh/config contains existing names
        host_lines = [f'Host {c_name}' for c_name in worker_names]
        for i, line in enumerate(config):
            if line.strip() in host_lines:
                idx = host_lines.index(line.strip())
                prev_line = config[i - 1] if i > 0 else ''
                logger.warning(f'{cls.ssh_conf_path} contains '
                               f'host named {worker_names[idx]}.')
                host_name = external_worker_ips[idx]
                logger.warning(f'Using {host_name} to identify host instead.')
                codegens[idx] = cls._get_generated_config(
                    sky_autogen_comment, host_name, external_worker_ips[idx],
                    username, key_path, proxy_command)

        # All workers go to SKY_USER_FILE_PATH/ssh/{cluster_name}
        for i, line in enumerate(extra_config):
            if line.strip() in host_lines:
                idx = host_lines.index(line.strip())
                prev_line = extra_config[i - 1] if i > 0 else ''
                if prev_line.strip().startswith(sky_autogen_comment):
                    host_name = worker_names[idx]
                    overwrites[idx] = True
                    overwrite_begin_idxs[idx] = i - 1
                codegens[idx] = cls._get_generated_config(
                    sky_autogen_comment, host_name, external_worker_ips[idx],
                    username, key_path, proxy_command)

        # This checks if all codegens have been created.
        for idx, ip in enumerate(external_worker_ips):
            if not codegens[idx]:
                codegens[idx] = cls._get_generated_config(
                    sky_autogen_comment, worker_names[idx], ip, username,
                    key_path, proxy_command)

        for idx in range(len(external_worker_ips)):
            # Add (or overwrite) the new config.
            overwrite = overwrites[idx]
            overwrite_begin_idx = overwrite_begin_idxs[idx]
            codegen = codegens[idx]
            assert codegen is not None, (codegens, idx)
            if overwrite:
                assert overwrite_begin_idx is not None
                updated_lines = codegen.splitlines(keepends=True) + ['\n']
                extra_config[overwrite_begin_idx:overwrite_begin_idx +
                             len(updated_lines)] = updated_lines
                with open(extra_config_path, 'w') as f:
                    f.write(''.join(extra_config).strip())
                    f.write('\n' * 2)
            else:
                with open(extra_config_path, 'a') as f:
                    f.write(codegen)
                    f.write('\n')

        # Add trailing new line at the end of the file if it doesn't exit
        with open(extra_config_path, 'r+') as f:
            extra_config = f.readlines()
            if extra_config[-1] != '\n':
                f.write('\n')

    @classmethod
    @timeline.FileLockEvent(ssh_conf_lock_path)
    def remove_cluster(
        cls,
        cluster_name: str,
        ip: str,
        auth_config: Dict[str, str],
    ):
        """Remove authentication information for cluster from local SSH config.

        If no existing host matching the provided specification is found, then
        nothing is removed.

        Args:
            ip: Head node's IP address.
            auth_config: read_yaml(handle.cluster_yaml)['auth']
        """
        username = auth_config['ssh_user']
        config_path = os.path.expanduser(cls.ssh_conf_path)
        if not os.path.exists(config_path):
            return

        with open(config_path) as f:
            config = f.readlines()

        start_line_idx = None
        # Scan the config for the cluster name.
        for i, line in enumerate(config):
            next_line = config[i + 1] if i + 1 < len(config) else ''
            if (line.strip() == f'HostName {ip}' and
                    next_line.strip() == f'User {username}'):
                start_line_idx = i - 1
                break

        if start_line_idx is None:  # No config to remove.
            return

        # Scan for end of previous config.
        cursor = start_line_idx
        while cursor > 0 and len(config[cursor].strip()) > 0:
            cursor -= 1
        prev_end_line_idx = cursor

        # Scan for end of the cluster config.
        end_line_idx = None
        cursor = start_line_idx + 1
        start_line_idx -= 1  # remove auto-generated comment
        while cursor < len(config):
            if config[cursor].strip().startswith(
                    '# ') or config[cursor].strip().startswith('Host '):
                end_line_idx = cursor
                break
            cursor += 1

        # Remove sky-generated config and update the file.
        config[prev_end_line_idx:end_line_idx] = [
            '\n'
        ] if end_line_idx is not None else []
        with open(config_path, 'w') as f:
            f.write(''.join(config).strip())
            f.write('\n' * 2)

        SSHConfigHelper._remove_multinode_config(cluster_name)

    @classmethod
    def _remove_multinode_config(
        cls,
        cluster_name: str,
    ):
        config_path = os.path.expanduser(cls.ssh_conf_path)
        if not os.path.exists(config_path):
            return

        extra_path_name = cls.ssh_multinode_path.format(cluster_name)
        extra_config_path = os.path.expanduser(extra_path_name)
        common_utils.remove_file_if_exists(extra_config_path)

        # Delete include statement
        sky_autogen_comment = ('# Added by sky (use `sky stop/down '
                               f'{cluster_name}` to remove)')
        with open(config_path) as f:
            config = f.readlines()

        for i, line in enumerate(config):
            config_str = line.strip()
            if f'Include {extra_config_path}' in config_str:
                with open(config_path, 'w') as f:
                    if i < len(config) - 1 and config[i + 1] == '\n':
                        del config[i + 1]
                    # Delete Include string
                    del config[i]
                    # Delete Sky Autogen Comment
                    if i > 0 and sky_autogen_comment in config[i - 1].strip():
                        del config[i - 1]
                    f.write(''.join(config))
                break
            if 'Host' in config_str:
                break


<<<<<<< HEAD
def _replace_yaml_dicts(new_yaml: str, old_yaml: str,
                        restore_key_names: Set[str],
                        exclude_restore_key_names: Set[List[str]]) -> str:
    """Replaces 'new' with 'old' for all keys in key_names.
=======
def _replace_yaml_dicts(
        new_yaml: str, old_yaml: str, restore_key_names: Set[str],
        restore_key_names_exceptions: Sequence[Sequence[str]]) -> str:
    """Replaces 'new' with 'old' for all keys in restore_key_names.
>>>>>>> 07ff922f

    The replacement will be applied recursively and only for the blocks
    with the key in key_names, and have the same ancestors in both 'new'
    and 'old' YAML tree.

    The restore_key_names_exceptions is a list of key names that should not
    be restored, i.e. those keys will be reset to the value in 'new' YAML
    tree after the replacement.
    """

    def _restore_block(new_block: Dict[str, Any], old_block: Dict[str, Any]):
        for key, value in new_block.items():
            if key in restore_key_names:
                if key in old_block:
                    new_block[key] = old_block[key]
                else:
                    del new_block[key]
            elif isinstance(value, dict):
                if key in old_block:
                    _restore_block(value, old_block[key])

    new_config = yaml.safe_load(new_yaml)
    old_config = yaml.safe_load(old_yaml)
<<<<<<< HEAD
    exlucded_results = {}
    # Find all key values excluded from restore
    for exclude_restore_key_name_list in exclude_restore_key_names:
=======
    excluded_results = {}
    # Find all key values excluded from restore
    for exclude_restore_key_name_list in restore_key_names_exceptions:
>>>>>>> 07ff922f
        excluded_result = new_config
        found_excluded_key = True
        for key in exclude_restore_key_name_list:
            if (not isinstance(excluded_result, dict) or
                    key not in excluded_result):
                found_excluded_key = False
                break
            excluded_result = excluded_result[key]
        if found_excluded_key:
<<<<<<< HEAD
            exlucded_results[json.dumps(
                exclude_restore_key_name_list)] = excluded_result
=======
            excluded_results[exclude_restore_key_name_list] = excluded_result
>>>>>>> 07ff922f

    # Restore from old config
    _restore_block(new_config, old_config)

    # Revert the changes for the excluded key values
<<<<<<< HEAD
    for exclude_restore_key_name_list, value in exlucded_results.items():
        exclude_restore_key_name_list = json.loads(
            exclude_restore_key_name_list)
        curr = new_config
        for key in exclude_restore_key_name_list[:-1]:
            curr = curr[key]
        curr[exclude_restore_key_name_list[-1]] = value
=======
    for exclude_restore_key_name, value in excluded_results.items():
        curr = new_config
        for key in exclude_restore_key_name[:-1]:
            curr = curr[key]
        curr[exclude_restore_key_name[-1]] = value
>>>>>>> 07ff922f
    return common_utils.dump_yaml_str(new_config)


# TODO: too many things happening here - leaky abstraction. Refactor.
@timeline.event
def write_cluster_config(
        to_provision: 'resources.Resources',
        num_nodes: int,
        cluster_config_template: str,
        cluster_name: str,
        local_wheel_path: pathlib.Path,
        wheel_hash: str,
        region: Optional[clouds.Region] = None,
        zones: Optional[List[clouds.Zone]] = None,
        dryrun: bool = False,
        keep_launch_fields_in_existing_config: bool = True) -> Dict[str, str]:
    """Fills in cluster configuration templates and writes them out.

    Returns: {provisioner: path to yaml, the provisioning spec}.
      'provisioner' can be
        - 'ray'
        - 'tpu-create-script' (if TPU is requested)
        - 'tpu-delete-script' (if TPU is requested)
    Raises:
        exceptions.ResourcesUnavailableError: if the region/zones requested does not appear
            in the catalog, or an ssh_proxy_command is specified but not for the given region.
    """
    # task.best_resources may not be equal to to_provision if the user
    # is running a job with less resources than the cluster has.
    cloud = to_provision.cloud
    # This can raise a ResourcesUnavailableError, when the region/zones requested
    # does not appear in the catalog. It can be triggered when the user changed
    # the catalog file, while there is a cluster in the removed region/zone.
    # TODO(zhwu): We should change the exception type to a more specific one,
    # as the ResourcesUnavailableError is overly used. Also, it would be better
    # to move the check out of this function, i.e. the caller should be
    # responsible for the validation.
    resources_vars = cloud.make_deploy_resources_variables(
        to_provision, region, zones)
    config_dict = {}

    azure_subscription_id = None
    if isinstance(cloud, clouds.Azure):
        azure_subscription_id = cloud.get_project_id(dryrun=dryrun)

    gcp_project_id = None
    if isinstance(cloud, clouds.GCP):
        gcp_project_id = cloud.get_project_id(dryrun=dryrun)

    assert cluster_name is not None
    credentials = sky_check.get_cloud_credential_file_mounts()

    ip_list = None
    auth_config = {'ssh_private_key': auth.PRIVATE_SSH_KEY_PATH}
    if isinstance(cloud, clouds.Local):
        ip_list = onprem_utils.get_local_ips(cluster_name)
        auth_config = onprem_utils.get_local_auth_config(cluster_name)
    region_name = resources_vars.get('region')

    yaml_path = _get_yaml_path_from_cluster_name(cluster_name)

    # Retrieve the ssh_proxy_command for the given cloud / region.
    ssh_proxy_command_config = skypilot_config.get_nested(
        (str(cloud).lower(), 'ssh_proxy_command'), None)
    if (isinstance(ssh_proxy_command_config, str) or
            ssh_proxy_command_config is None):
        ssh_proxy_command = ssh_proxy_command_config
    elif isinstance(ssh_proxy_command_config, dict):
        ssh_proxy_command = ssh_proxy_command_config.get(region_name, None)
        if ssh_proxy_command is None:
            # Skip this region. The upper layer will handle the failover to
            # other regions.
            raise exceptions.ResourcesUnavailableError(
                f'No ssh_proxy_command provided for region {region_name}. Skipped.'
            )
        elif not isinstance(ssh_proxy_command, str):
            raise ValueError(
                'Invalid ssh_proxy_command config (expected a str): '
                f'{ssh_proxy_command_config!r}')
    else:
        raise ValueError(
            'Invalid ssh_proxy_command config (expected a str or a dict with '
            f'region names as keys): {ssh_proxy_command_config!r}')
    logger.debug(f'Using ssh_proxy_command: {ssh_proxy_command!r}')

    # Use a tmp file path to avoid incomplete YAML file being re-used in the
    # future.
    tmp_yaml_path = yaml_path + '.tmp'
    tmp_yaml_path = fill_template(
        cluster_config_template,
        dict(
            resources_vars,
            **{
                'cluster_name': cluster_name,
                'num_nodes': num_nodes,
                'disk_size': to_provision.disk_size,
                # If the current code is run by controller, propagate the real
                # calling user which should've been passed in as the
                # SKYPILOT_USER env var (see spot-controller.yaml.j2).
                'user': os.environ.get('SKYPILOT_USER', getpass.getuser()),

                # AWS only:
                # Temporary measure, as deleting per-cluster SGs is too slow.
                # See https://github.com/skypilot-org/skypilot/pull/742.
                # Generate the name of the security group we're looking for.
                # (username, last 4 chars of hash of hostname): for uniquefying
                # users on shared-account scenarios.
                'security_group': skypilot_config.get_nested(
                    ('aws', 'security_group_name'),
                    f'sky-sg-{common_utils.user_and_hostname_hash()}'),
                'vpc_name': skypilot_config.get_nested(('aws', 'vpc_name'),
                                                       None),
                'use_internal_ips': skypilot_config.get_nested(
                    ('aws', 'use_internal_ips'), False),
                # Not exactly AWS only, but we only test it's supported on AWS
                # for now:
                'ssh_proxy_command': ssh_proxy_command,

                # Azure only:
                'azure_subscription_id': azure_subscription_id,
                'resource_group': f'{cluster_name}-{region_name}',

                # GCP only:
                'gcp_project_id': gcp_project_id,

                # Ray version.
                'ray_version': constants.SKY_REMOTE_RAY_VERSION,
                # Cloud credentials for cloud storage.
                'credentials': credentials,
                # Sky remote utils.
                'sky_remote_path': SKY_REMOTE_PATH,
                'sky_local_path': str(local_wheel_path),
                # Add yaml file path to the template variables.
                'sky_ray_yaml_remote_path': SKY_RAY_YAML_REMOTE_PATH,
                'sky_ray_yaml_local_path':
                    tmp_yaml_path
                    if not isinstance(cloud, clouds.Local) else yaml_path,
                'sky_version': str(version.parse(sky.__version__)),
                'sky_wheel_hash': wheel_hash,
                # Local IP handling (optional).
                'head_ip': None if ip_list is None else ip_list[0],
                'worker_ips': None if ip_list is None else ip_list[1:],
                # Authentication (optional).
                **auth_config,
            }),
        output_path=tmp_yaml_path)
    config_dict['cluster_name'] = cluster_name
    config_dict['ray'] = yaml_path
    if dryrun:
        # If dryrun, return the unfinished tmp yaml path.
        config_dict['ray'] = tmp_yaml_path
        return config_dict
    _add_auth_to_cluster_config(cloud, tmp_yaml_path)
    # Delay the optimization of the config until the authentication files is
    # added.
    if not isinstance(cloud, clouds.Local):
        # Only optimize the file mounts for public clouds now, as local has not
        # been fully tested yet.
        _optimize_file_mounts(tmp_yaml_path)

    # Restore the old yaml content for backward compatibility.
    if os.path.exists(yaml_path) and keep_launch_fields_in_existing_config:
        with open(yaml_path, 'r') as f:
            old_yaml_content = f.read()
        with open(tmp_yaml_path, 'r') as f:
            new_yaml_content = f.read()
        restored_yaml_content = _replace_yaml_dicts(
            new_yaml_content, old_yaml_content,
            _RAY_YAML_KEYS_TO_RESTORE_FOR_BACK_COMPATIBILITY,
<<<<<<< HEAD
            _RAY_YAML_KEYS_TO_RESTORE_EXCLUDE_FOR_BACK_COMPATIBILITY)
=======
            _RAY_YAML_KEYS_TO_RESTORE_EXCEPTIONS)
>>>>>>> 07ff922f
        with open(tmp_yaml_path, 'w') as f:
            f.write(restored_yaml_content)

    # Rename the tmp file to the final YAML path.
    os.rename(tmp_yaml_path, yaml_path)

    usage_lib.messages.usage.update_ray_yaml(yaml_path)
    # For TPU nodes. TPU VMs do not need TPU_NAME.
    if (resources_vars.get('tpu_type') is not None and
            resources_vars.get('tpu_vm') is None):
        tpu_name = resources_vars.get('tpu_name')
        if tpu_name is None:
            tpu_name = cluster_name

        user_file_dir = os.path.expanduser(f'{SKY_USER_FILE_PATH}/')

        from sky.skylet.providers.gcp import config as gcp_config  # pylint: disable=import-outside-toplevel
        config = common_utils.read_yaml(os.path.expanduser(config_dict['ray']))
        vpc_name = gcp_config.get_usable_vpc(config)

        scripts = tuple(
            fill_template(
                template_name,
                dict(
                    resources_vars, **{
                        'tpu_name': tpu_name,
                        'gcp_project_id': gcp_project_id,
                        'vpc_name': vpc_name,
                    }),
                # Use new names for TPU scripts so that different runs can use
                # different TPUs.  Put in SKY_USER_FILE_PATH to be consistent
                # with cluster yamls.
                output_path=os.path.join(user_file_dir, template_name).replace(
                    '.sh.j2', f'.{cluster_name}.sh'),
            ) for template_name in
            ['gcp-tpu-create.sh.j2', 'gcp-tpu-delete.sh.j2'])
        config_dict['tpu-create-script'] = scripts[0]
        config_dict['tpu-delete-script'] = scripts[1]
        config_dict['tpu_name'] = tpu_name
    return config_dict


def _add_auth_to_cluster_config(cloud: clouds.Cloud, cluster_config_file: str):
    """Adds SSH key info to the cluster config.

    This function's output removes comments included in the jinja2 template.
    """
    config = common_utils.read_yaml(cluster_config_file)
    # Check the availability of the cloud type.
    if isinstance(cloud, clouds.AWS):
        config = auth.setup_aws_authentication(config)
    elif isinstance(cloud, clouds.GCP):
        config = auth.setup_gcp_authentication(config)
    elif isinstance(cloud, clouds.Azure):
        config = auth.setup_azure_authentication(config)
    elif isinstance(cloud, clouds.Lambda):
        config = auth.setup_lambda_authentication(config)
    else:
        assert isinstance(cloud, clouds.Local), cloud
        # Local cluster case, authentication is already filled by the user
        # in the local cluster config (in ~/.sky/local/...). There is no need
        # for Sky to generate authentication.
        pass
    common_utils.dump_yaml(cluster_config_file, config)


def get_run_timestamp() -> str:
    return 'sky-' + datetime.now().strftime('%Y-%m-%d-%H-%M-%S-%f')


def get_timestamp_from_run_timestamp(run_timestamp: str) -> float:
    return datetime.strptime(
        run_timestamp.partition('-')[2], '%Y-%m-%d-%H-%M-%S-%f').timestamp()


@timeline.event
def wait_until_ray_cluster_ready(
    cluster_config_file: str,
    num_nodes: int,
    log_path: str,
    is_local_cloud: bool = False,
    nodes_launching_progress_timeout: Optional[int] = None,
) -> bool:
    """Returns whether the entire ray cluster is ready."""
    if num_nodes <= 1:
        return True

    # Manually fetching head ip instead of using `ray exec` to avoid the bug
    # that `ray exec` fails to connect to the head node after some workers
    # launched especially for Azure.
    try:
        head_ip = _query_head_ip_with_retries(
            cluster_config_file, max_attempts=WAIT_HEAD_NODE_IP_MAX_ATTEMPTS)
    except RuntimeError as e:
        logger.error(e)
        return False  # failed

    ssh_credentials = ssh_credential_from_yaml(cluster_config_file)
    last_nodes_so_far = 0
    start = time.time()
    runner = command_runner.SSHCommandRunner(head_ip, **ssh_credentials)
    with console.status('[bold cyan]Waiting for workers...') as worker_status:
        while True:
            rc, output, stderr = runner.run('ray status',
                                            log_path=log_path,
                                            stream_logs=False,
                                            require_outputs=True,
                                            separate_stderr=True)
            subprocess_utils.handle_returncode(
                rc, 'ray status', 'Failed to run ray status on head node.',
                stderr)
            logger.debug(output)

            # Workers that are ready
            ready_workers = 0
            # On-prem/local case is handled differently.
            # `ray status` produces different output for local case, and
            # we poll for number of nodes launched instead of counting for
            # head and number of worker nodes separately (it is impossible
            # to distinguish between head and worker node for local case).
            if is_local_cloud:
                result = _LAUNCHED_LOCAL_WORKER_PATTERN.findall(output)
                # In the local case, ready_workers mean the total number
                # of nodes launched, including head.
                ready_workers = len(result)
            else:
                result = _LAUNCHED_WORKER_PATTERN.findall(output)
                if len(result) == 0:
                    ready_workers = 0
                else:
                    assert len(result) == 1, result
                    ready_workers = int(result[0])

            result = _LAUNCHED_HEAD_PATTERN.findall(output)
            ready_head = 0
            if result:
                assert len(result) == 1, result
                ready_head = int(result[0])
                assert ready_head <= 1, ready_head

            worker_status.update('[bold cyan]'
                                 f'{ready_workers} out of {num_nodes - 1} '
                                 'workers ready')

            # In the local case, ready_head=0 and ready_workers=num_nodes. This
            # is because there is no matching regex for _LAUNCHED_HEAD_PATTERN.
            if ready_head + ready_workers == num_nodes:
                # All nodes are up.
                break

            # Pending workers that have been launched by ray up.
            found_ips = _LAUNCHING_IP_PATTERN.findall(output)
            pending_workers = len(found_ips)

            # TODO(zhwu): Handle the case where the following occurs, where ray
            # cluster is not correctly started on the cluster.
            # Pending:
            #  172.31.9.121: ray.worker.default, uninitialized
            nodes_so_far = ready_head + ready_workers + pending_workers

            # Check the number of nodes that are fetched. Timeout if no new
            # nodes fetched in a while (nodes_launching_progress_timeout),
            # though number of nodes_so_far is still not as expected.
            if nodes_so_far > last_nodes_so_far:
                # Reset the start time if the number of launching nodes
                # changes, i.e. new nodes are launched.
                logger.debug('Reset start time, as new nodes are launched. '
                             f'({last_nodes_so_far} -> {nodes_so_far})')
                start = time.time()
                last_nodes_so_far = nodes_so_far
            elif (nodes_launching_progress_timeout is not None and
                  time.time() - start > nodes_launching_progress_timeout and
                  nodes_so_far != num_nodes):
                worker_status.stop()
                logger.error(
                    'Timed out: waited for more than '
                    f'{nodes_launching_progress_timeout} seconds for new '
                    'workers to be provisioned, but no progress.')
                return False  # failed

            if '(no pending nodes)' in output and '(no failures)' in output:
                # Bug in ray autoscaler: e.g., on GCP, if requesting 2 nodes
                # that GCP can satisfy only by half, the worker node would be
                # forgotten. The correct behavior should be for it to error out.
                worker_status.stop()
                logger.error(
                    'Failed to launch multiple nodes on '
                    'GCP due to a nondeterministic bug in ray autoscaler.')
                return False  # failed
            time.sleep(10)
    return True  # success


def ssh_credential_from_yaml(cluster_yaml: str) -> Dict[str, str]:
    """Returns ssh_user, ssh_private_key and ssh_control name."""
    config = common_utils.read_yaml(cluster_yaml)
    auth_section = config['auth']
    ssh_user = auth_section['ssh_user'].strip()
    ssh_private_key = auth_section.get('ssh_private_key')
    ssh_control_name = config.get('cluster_name', '__default__')
    ssh_proxy_command = auth_section.get('ssh_proxy_command')
    return {
        'ssh_user': ssh_user,
        'ssh_private_key': ssh_private_key,
        'ssh_control_name': ssh_control_name,
        'ssh_proxy_command': ssh_proxy_command,
    }


def parallel_data_transfer_to_nodes(
    runners: List[command_runner.SSHCommandRunner],
    source: Optional[str],
    target: str,
    cmd: Optional[str],
    run_rsync: bool,
    *,
    action_message: str,
    # Advanced options.
    log_path: str = os.devnull,
    stream_logs: bool = False,
):
    """Runs a command on all nodes and optionally runs rsync from src->dst.

    Args:
        runners: A list of SSHCommandRunner objects that represent multiple nodes.
        source: Optional[str]; Source for rsync on local node
        target: str; Destination on remote node for rsync
        cmd: str; Command to be executed on all nodes
        action_message: str; Message to be printed while the command runs
        log_path: str; Path to the log file
        stream_logs: bool; Whether to stream logs to stdout
    """
    fore = colorama.Fore
    style = colorama.Style

    origin_source = source

    def _sync_node(runner: 'command_runner.SSHCommandRunner') -> None:
        if cmd is not None:
            rc, stdout, stderr = runner.run(cmd,
                                            log_path=log_path,
                                            stream_logs=stream_logs,
                                            require_outputs=True)
            subprocess_utils.handle_returncode(
                rc,
                cmd, ('Failed to run command before rsync '
                      f'{origin_source} -> {target}.'),
                stderr=stdout + stderr)

        if run_rsync:
            assert source is not None
            # TODO(zhwu): Optimize for large amount of files.
            # zip / transfer / unzip
            runner.rsync(
                source=source,
                target=target,
                up=True,
                log_path=log_path,
                stream_logs=stream_logs,
            )

    num_nodes = len(runners)
    plural = 's' if num_nodes > 1 else ''
    message = (f'{fore.CYAN}{action_message} (to {num_nodes} node{plural})'
               f': {style.BRIGHT}{origin_source}{style.RESET_ALL} -> '
               f'{style.BRIGHT}{target}{style.RESET_ALL}')
    logger.info(message)
    with safe_console_status(f'[bold cyan]{action_message}[/]'):
        subprocess_utils.run_in_parallel(_sync_node, runners)


def check_local_gpus() -> bool:
    """Checks if GPUs are available locally.

    Returns whether GPUs are available on the local machine by checking
    if nvidia-smi is installed and returns zero return code.

    Returns True if nvidia-smi is installed and returns zero return code,
    False if not.
    """
    is_functional = False
    installation_check = subprocess.run(['which', 'nvidia-smi'],
                                        stdout=subprocess.DEVNULL,
                                        stderr=subprocess.DEVNULL,
                                        check=False)
    is_installed = installation_check.returncode == 0
    if is_installed:
        execution_check = subprocess.run(['nvidia-smi'],
                                         stdout=subprocess.DEVNULL,
                                         stderr=subprocess.DEVNULL,
                                         check=False)
        is_functional = execution_check.returncode == 0
    return is_functional


def generate_cluster_name():
    # TODO: change this ID formatting to something more pleasant.
    # User name is helpful in non-isolated accounts, e.g., GCP, Azure.
    return f'sky-{uuid.uuid4().hex[:4]}-{get_cleaned_username()}'


def get_cleaned_username() -> str:
    """Cleans the current username to be used as part of a cluster name.

    Clean up includes:
     1. Making all characters lowercase
     2. Removing any non-alphanumeric characters (excluding hyphens)
     3. Removing any numbers and/or hyphens at the start of the username.
     4. Removing any hyphens at the end of the username

    e.g. 1SkY-PiLot2- becomes sky-pilot2.

    Returns:
      A cleaned username that will pass the regex in
      check_cluster_name_is_valid().
    """
    username = getpass.getuser()
    username = username.lower()
    username = re.sub(r'[^a-z0-9-]', '', username)
    username = re.sub(r'^[0-9-]+', '', username)
    username = re.sub(r'-$', '', username)
    return username


def _query_head_ip_with_retries(cluster_yaml: str,
                                max_attempts: int = 1) -> str:
    """Returns the IP of the head node by querying the cloud.

    Raises:
      RuntimeError: if we failed to get the head IP.
    """
    backoff = common_utils.Backoff(initial_backoff=5, max_backoff_factor=5)
    for i in range(max_attempts):
        try:
            full_cluster_yaml = str(pathlib.Path(cluster_yaml).expanduser())
            out = subprocess_utils.run(
                f'ray get-head-ip {full_cluster_yaml!r}',
                stdout=subprocess.PIPE,
                stderr=subprocess.DEVNULL).stdout.decode().strip()
            head_ip_list = re.findall(IP_ADDR_REGEX, out)
            if len(head_ip_list) > 1:
                # This could be triggered if e.g., some logging is added in
                # skypilot_config, a module that has some code executed
                # whenever `sky` is imported.
                logger.warning(
                    'Detected more than 1 IP from the output of '
                    'the `ray get-head-ip` command. This could '
                    'happen if there is extra output from it, '
                    'which should be inspected below.\nProceeding with '
                    f'the last detected IP ({head_ip_list[-1]}) as head IP.'
                    f'\n== Output ==\n{out}'
                    f'\n== Output ends ==')
                head_ip_list = head_ip_list[-1:]
            assert 1 == len(head_ip_list), (out, head_ip_list)
            head_ip = head_ip_list[0]
            break
        except subprocess.CalledProcessError as e:
            if i == max_attempts - 1:
                raise RuntimeError('Failed to get head ip') from e
            # Retry if the cluster is not up yet.
            logger.debug('Retrying to get head ip.')
            time.sleep(backoff.current_backoff())
    return head_ip


@timeline.event
def get_node_ips(cluster_yaml: str,
                 expected_num_nodes: int,
                 handle: Optional[
                     'cloud_vm_ray_backend.CloudVmRayResourceHandle'] = None,
                 head_ip_max_attempts: int = 1,
                 worker_ip_max_attempts: int = 1,
                 get_internal_ips: bool = False) -> List[str]:
    """Returns the IPs of all nodes in the cluster, with head node at front."""
    # When ray up launches TPU VM Pod, Pod workers (except for the head)
    # won't be connected to Ray cluster. Thus "ray get-worker-ips"
    # won't work and we need to query the node IPs with gcloud as
    # implmented in _get_tpu_vm_pod_ips.
    ray_config = common_utils.read_yaml(cluster_yaml)
    use_tpu_vm = ray_config['provider'].get('_has_tpus', False)
    if use_tpu_vm:
        assert expected_num_nodes == 1, (
            'TPU VM only supports single node for now.')
        assert handle is not None, 'handle is required for TPU VM.'
        try:
            ips = _get_tpu_vm_pod_ips(ray_config, get_internal_ips)
        except exceptions.CommandError as e:
            raise exceptions.FetchIPError(
                exceptions.FetchIPError.Reason.HEAD) from e
        if len(ips) != tpu_utils.get_num_tpu_devices(handle.launched_resources):
            raise exceptions.FetchIPError(exceptions.FetchIPError.Reason.HEAD)
        return ips

    if get_internal_ips:
        with tempfile.NamedTemporaryFile(mode='w', delete=False) as f:
            ray_config['provider']['use_internal_ips'] = True
            yaml.dump(ray_config, f)
            cluster_yaml = f.name

    # Check the network connection first to avoid long hanging time for
    # ray get-head-ip below, if a long-lasting network connection failure
    # happens.
    check_network_connection()
    try:
        head_ip = _query_head_ip_with_retries(cluster_yaml,
                                              max_attempts=head_ip_max_attempts)
    except RuntimeError as e:
        raise exceptions.FetchIPError(
            exceptions.FetchIPError.Reason.HEAD) from e
    head_ip_list = [head_ip]
    if expected_num_nodes > 1:
        backoff = common_utils.Backoff(initial_backoff=5, max_backoff_factor=5)

        for retry_cnt in range(worker_ip_max_attempts):
            try:
                full_cluster_yaml = str(pathlib.Path(cluster_yaml).expanduser())
                proc = subprocess_utils.run(
                    f'ray get-worker-ips {full_cluster_yaml!r}',
                    stdout=subprocess.PIPE,
                    stderr=subprocess.PIPE)
                out = proc.stdout.decode()
                break
            except subprocess.CalledProcessError as e:
                if retry_cnt == worker_ip_max_attempts - 1:
                    raise exceptions.FetchIPError(
                        exceptions.FetchIPError.Reason.WORKER) from e
                # Retry if the ssh is not ready for the workers yet.
                backoff_time = backoff.current_backoff()
                logger.debug('Retrying to get worker ip '
                             f'[{retry_cnt}/{worker_ip_max_attempts}] in '
                             f'{backoff_time} seconds.')
                time.sleep(backoff_time)
        worker_ips = re.findall(IP_ADDR_REGEX, out)
        # Ray Autoscaler On-prem Bug: ray-get-worker-ips outputs nothing!
        # Workaround: List of IPs are shown in Stderr
        cluster_name = os.path.basename(cluster_yaml).split('.')[0]
        if ((handle is not None and hasattr(handle, 'local_handle') and
             handle.local_handle is not None) or
                onprem_utils.check_if_local_cloud(cluster_name)):
            out = proc.stderr.decode()
            worker_ips = re.findall(IP_ADDR_REGEX, out)
            # Remove head ip from worker ip list.
            for i, ip in enumerate(worker_ips):
                if ip == head_ip_list[0]:
                    del worker_ips[i]
                    break
        if len(worker_ips) != expected_num_nodes - 1:
            n = expected_num_nodes - 1
            if len(worker_ips) > n:
                # This could be triggered if e.g., some logging is added in
                # skypilot_config, a module that has some code executed whenever
                # `sky` is imported.
                logger.warning(
                    f'Expected {n} worker IP(s); found '
                    f'{len(worker_ips)}: {worker_ips}'
                    '\nThis could happen if there is extra output from '
                    '`ray get-worker-ips`, which should be inspected below.'
                    f'\n== Output ==\n{out}'
                    f'\n== Output ends ==')
                logger.warning(f'\nProceeding with the last {n} '
                               f'detected IP(s): {worker_ips[-n:]}.')
                worker_ips = worker_ips[-n:]
            else:
                raise exceptions.FetchIPError(
                    exceptions.FetchIPError.Reason.WORKER)
    else:
        worker_ips = []
    return head_ip_list + worker_ips


@timeline.event
def _get_tpu_vm_pod_ips(ray_config: Dict[str, Any],
                        get_internal_ips: bool = False) -> List[str]:
    """Returns the IPs of all TPU VM Pod workers using gcloud."""

    cluster_name = ray_config['cluster_name']
    zone = ray_config['provider']['availability_zone']
    query_cmd = (f'gcloud compute tpus tpu-vm list --filter='
                 f'"(labels.ray-cluster-name={cluster_name})" '
                 f'--zone={zone} --format="value(name)"')
    returncode, stdout, stderr = log_lib.run_with_log(query_cmd,
                                                      '/dev/null',
                                                      shell=True,
                                                      stream_logs=False,
                                                      require_outputs=True)
    subprocess_utils.handle_returncode(
        returncode,
        query_cmd,
        'Failed to run gcloud to get TPU VM IDs.',
        stderr=stdout + stderr)
    if len(stdout) == 0:
        logger.debug('No TPU VMs found with cluster name '
                     f'{cluster_name} in zone {zone}.')
    if len(stdout.splitlines()) > 1:
        # Rare case, this could mean resource leakage. Hint user.
        logger.warning('Found more than one TPU VM/Pod with the same cluster '
                       f'name {cluster_name} in zone {zone}.')

    all_ips = []
    for tpu_id in stdout.splitlines():
        tpuvm_cmd = (f'gcloud compute tpus tpu-vm describe {tpu_id}'
                     f' --zone {zone} --format=json')
        returncode, stdout, stderr = log_lib.run_with_log(tpuvm_cmd,
                                                          os.devnull,
                                                          shell=True,
                                                          stream_logs=False,
                                                          require_outputs=True)
        subprocess_utils.handle_returncode(
            returncode,
            tpuvm_cmd,
            'Failed to run gcloud tpu-vm describe.',
            stderr=stdout + stderr)

        tpuvm_json = json.loads(stdout)
        if tpuvm_json['state'] != 'READY':
            # May be a leaked preempted resource, or terminated by user in the
            # console, or still in the process of being created.
            ux_utils.console_newline()
            logger.debug(f'TPU VM {tpu_id} is in {tpuvm_json["state"]} '
                         'state. Skipping IP query... '
                         'Hint: make sure it is not leaked.')
            continue

        if not get_internal_ips:
            ips = [
                endpoint['accessConfig']['externalIp']
                for endpoint in tpuvm_json['networkEndpoints']
            ]
        else:
            ips = [
                endpoint['ipAddress']
                for endpoint in tpuvm_json['networkEndpoints']
            ]
        all_ips.extend(ips)

    return all_ips


@timeline.event
def get_head_ip(
    handle: 'cloud_vm_ray_backend.CloudVmRayResourceHandle',
    use_cached_head_ip: bool = True,
    max_attempts: int = 1,
) -> str:
    """Returns the ip of the head node."""
    if use_cached_head_ip:
        if handle.head_ip is None:
            # This happens for INIT clusters (e.g., exit 1 in setup).
            with ux_utils.print_exception_no_traceback():
                raise ValueError(
                    'Cluster\'s head IP not found; is it up? To fix: '
                    'run a successful launch first (`sky launch`) to ensure'
                    ' the cluster status is UP (`sky status`).')
        head_ip = handle.head_ip
    else:
        head_ip = _query_head_ip_with_retries(handle.cluster_yaml, max_attempts)
    return head_ip


def check_network_connection():
    # Tolerate 3 retries as it is observed that connections can fail.
    adapter = adapters.HTTPAdapter(max_retries=retry_lib.Retry(total=3))
    http = requests.Session()
    http.mount('https://', adapter)
    http.mount('http://', adapter)
    try:
        http.head(_TEST_IP, timeout=3)
    except requests.Timeout as e:
        raise exceptions.NetworkError(
            'Could not refresh the cluster. Network seems down.') from e


def _process_cli_query(
    cloud: str, cluster: str, query_cmd: str, deliminiator: str,
    status_map: Dict[str, global_user_state.ClusterStatus]
) -> List[global_user_state.ClusterStatus]:
    """Run the cloud CLI query and returns cluster status.

    Args:
        cloud: The cloud provider name.
        cluster: The cluster name.
        query_cmd: The cloud CLI query command.
        deliminiator: The deliminiator separating the status in the output
            of the query command.
        status_map: A map from the CLI status string to the corresponding
            global_user_state.ClusterStatus.
    Returns:
        A list of global_user_state.ClusterStatus of all existing nodes in the
        cluster. The list can be empty if none of the nodes in the clusters are
        found, i.e. the nodes are all terminated.
    """
    returncode, stdout, stderr = log_lib.run_with_log(query_cmd,
                                                      '/dev/null',
                                                      require_outputs=True,
                                                      shell=True)
    logger.debug(f'{query_cmd} returned {returncode}.\n'
                 '**** STDOUT ****\n'
                 f'{stdout}\n'
                 '**** STDERR ****\n'
                 f'{stderr}')
    if (cloud == str(clouds.Azure()) and returncode == 2 and
            'argument --ids: expected at least one argument' in stderr):
        # Azure CLI has a returncode 2 when the cluster is not found, as
        # --ids <empty> is passed to the query command. In that case, the
        # cluster should be considered as DOWN.
        return []

    if returncode != 0:
        with ux_utils.print_exception_no_traceback():
            raise exceptions.ClusterStatusFetchingError(
                f'Failed to query {cloud} cluster {cluster!r} status: '
                f'{stdout + stderr}')

    cluster_status = stdout.strip()
    if cluster_status == '':
        return []
    return [
        status_map[s]
        for s in cluster_status.split(deliminiator)
        if status_map[s] is not None
    ]


def _query_status_aws(
    cluster: str,
    ray_config: Dict[str, Any],
) -> List[global_user_state.ClusterStatus]:
    status_map = {
        'pending': global_user_state.ClusterStatus.INIT,
        'running': global_user_state.ClusterStatus.UP,
        # TODO(zhwu): stopping and shutting-down could occasionally fail
        # due to internal errors of AWS. We should cover that case.
        'stopping': global_user_state.ClusterStatus.STOPPED,
        'stopped': global_user_state.ClusterStatus.STOPPED,
        'shutting-down': None,
        'terminated': None,
    }
    region = ray_config['provider']['region']
    query_cmd = ('aws ec2 describe-instances --filters '
                 f'Name=tag:ray-cluster-name,Values={cluster} '
                 f'--region {region} '
                 '--query "Reservations[].Instances[].State.Name" '
                 '--output text')
    return _process_cli_query('AWS', cluster, query_cmd, '\t', status_map)


def _query_status_gcp(
    cluster: str,
    ray_config: Dict[str, Any],
) -> List[global_user_state.ClusterStatus]:
    # Note: we use ":" for filtering labels for gcloud, as the latest gcloud (v393.0)
    # fails to filter labels with "=".
    # Reference: https://cloud.google.com/sdk/gcloud/reference/topic/filters

    use_tpu_vm = ray_config['provider'].get('_has_tpus', False)
    zone = ray_config['provider'].get('availability_zone', '')
    if use_tpu_vm:
        # TPU VM's state definition is different from compute VM
        # https://cloud.google.com/tpu/docs/reference/rest/v2alpha1/projects.locations.nodes#State # pylint: disable=line-too-long
        status_map = {
            'CREATING': global_user_state.ClusterStatus.INIT,
            'STARTING': global_user_state.ClusterStatus.INIT,
            'RESTARTING': global_user_state.ClusterStatus.INIT,
            'READY': global_user_state.ClusterStatus.UP,
            'REPAIRING': global_user_state.ClusterStatus.INIT,
            # 'STOPPED' in GCP TPU VM means stopped, with disk preserved.
            'STOPPING': global_user_state.ClusterStatus.STOPPED,
            'STOPPED': global_user_state.ClusterStatus.STOPPED,
            'DELETING': None,
            'PREEMPTED': None,
        }
        tpu_utils.check_gcp_cli_include_tpu_vm()
        query_cmd = ('gcloud compute tpus tpu-vm list '
                     f'--zone {zone} '
                     f'--filter="(labels.ray-cluster-name={cluster})" '
                     '--format="value(state)"')
    else:
        # Ref: https://cloud.google.com/compute/docs/instances/instance-life-cycle
        status_map = {
            'PROVISIONING': global_user_state.ClusterStatus.INIT,
            'STAGING': global_user_state.ClusterStatus.INIT,
            'RUNNING': global_user_state.ClusterStatus.UP,
            'REPAIRING': global_user_state.ClusterStatus.INIT,
            # 'TERMINATED' in GCP means stopped, with disk preserved.
            'STOPPING': global_user_state.ClusterStatus.STOPPED,
            'TERMINATED': global_user_state.ClusterStatus.STOPPED,
            # 'SUSPENDED' in GCP means stopped, with disk and OS memory
            # preserved.
            'SUSPENDING': global_user_state.ClusterStatus.STOPPED,
            'SUSPENDED': global_user_state.ClusterStatus.STOPPED,
        }
        # TODO(zhwu): The status of the TPU attached to the cluster should also
        # be checked, since TPUs are not part of the VMs.
        query_cmd = ('gcloud compute instances list '
                     f'--filter="(labels.ray-cluster-name={cluster})" '
                     '--format="value(status)"')
    status_list = _process_cli_query('GCP', cluster, query_cmd, '\n',
                                     status_map)

    # GCP does not clean up preempted TPU VMs. We remove it ourselves.
    # TODO(wei-lin): handle multi-node cases.
    if use_tpu_vm and len(status_list) == 0:
        logger.debug(f'Terminating preempted TPU VM cluster {cluster}')
        backend = backends.CloudVmRayBackend()
        handle = global_user_state.get_handle_from_cluster_name(cluster)
        # Do not use refresh cluster status during teardown, as that will
        # cause inifinite recursion by calling cluster status refresh
        # again.
        # The caller of this function, `_update_cluster_status_no_lock() ->
        # _get_cluster_status_via_cloud_cli()`, will do the post teardown
        # cleanup, which will remove the cluster entry from the status table
        # & the ssh config file.
        backend.teardown_no_lock(handle,
                                 terminate=True,
                                 purge=False,
                                 post_teardown_cleanup=False,
                                 refresh_cluster_status=False)
    return status_list


def _query_status_azure(
    cluster: str,
    ray_config: Dict[str, Any],
) -> List[global_user_state.ClusterStatus]:
    del ray_config  # Unused.
    status_map = {
        'VM starting': global_user_state.ClusterStatus.INIT,
        'VM running': global_user_state.ClusterStatus.UP,
        # 'VM stopped' in Azure means Stopped (Allocated), which still bills
        # for the VM.
        'VM stopping': global_user_state.ClusterStatus.INIT,
        'VM stopped': global_user_state.ClusterStatus.INIT,
        # 'VM deallocated' in Azure means Stopped (Deallocated), which does not
        # bill for the VM.
        'VM deallocating': global_user_state.ClusterStatus.STOPPED,
        'VM deallocated': global_user_state.ClusterStatus.STOPPED,
    }
    query_cmd = ('az vm show -d --ids $(az vm list --query '
                 f'"[?tags.\\"ray-cluster-name\\" == \'{cluster}\'].id" '
                 '-o tsv) --query "powerState" -o tsv')
    # NOTE: Azure cli should be handled carefully. The query command above
    # takes about 1 second to run.
    # An alternative is the following command, but it will take more than
    # 20 seconds to run.
    # query_cmd = (
    #     f'az vm list --show-details --query "['
    #     f'?tags.\\"ray-cluster-name\\" == \'{handle.cluster_name}\' '
    #     '&& tags.\\"ray-node-type\\" == \'head\'].powerState" -o tsv'
    # )
    return _process_cli_query('Azure', cluster, query_cmd, '\t', status_map)


def _query_status_lambda(
        cluster: str,
        ray_config: Dict[str, Any],  # pylint: disable=unused-argument
) -> List[global_user_state.ClusterStatus]:
    status_map = {
        'booting': global_user_state.ClusterStatus.INIT,
        'active': global_user_state.ClusterStatus.UP,
        'unhealthy': global_user_state.ClusterStatus.INIT,
        'terminated': None,
    }
    # TODO(ewzeng): filter by hash_filter_string to be safe
    vms = lambda_utils.LambdaCloudClient().list_instances()
    for node in vms:
        if node['name'] == cluster:
            return [status_map[node['status']]]
    return []


_QUERY_STATUS_FUNCS = {
    'AWS': _query_status_aws,
    'GCP': _query_status_gcp,
    'Azure': _query_status_azure,
    'Lambda': _query_status_lambda,
}


def check_owner_identity(cluster_name: str) -> None:
    """Check if current user is the same as the user who created the cluster.

    Raises:
        exceptions.ClusterOwnerIdentityMismatchError: if the current user is
          not the same as the user who created the cluster.
        exceptions.CloudUserIdentityError: if we fail to get the current user
          identity.
    """
    if env_options.Options.SKIP_CLOUD_IDENTITY_CHECK.get():
        return
    record = global_user_state.get_cluster_from_name(cluster_name)
    if record is None:
        return
    handle = record['handle']
    if not isinstance(handle, backends.CloudVmRayResourceHandle):
        return

    cloud = handle.launched_resources.cloud
    current_user_identity = cloud.get_current_user_identity()
    owner_identity = record['owner']
    if current_user_identity is None:
        # Skip the check if the cloud does not support user identity.
        return
    # The user identity can be None, if the cluster is created by an older
    # version of SkyPilot. In that case, we set the user identity to the
    # current one.
    # NOTE: a user who upgrades SkyPilot and switches to a new cloud identity
    # immediately without `sky status --refresh` first, will cause a leakage
    # of the existing cluster. We deem this an acceptable tradeoff mainly
    # because multi-identity is not common (at least at the moment).
    if owner_identity is None:
        global_user_state.set_owner_identity_for_cluster(
            cluster_name, current_user_identity)
    elif owner_identity != current_user_identity:
        with ux_utils.print_exception_no_traceback():
            raise exceptions.ClusterOwnerIdentityMismatchError(
                f'{cluster_name!r} ({cloud}) is owned by account '
                f'{owner_identity!r}, but the activated account '
                f'is {current_user_identity!r}.')


def _get_cluster_status_via_cloud_cli(
    handle: 'cloud_vm_ray_backend.CloudVmRayResourceHandle'
) -> List[global_user_state.ClusterStatus]:
    """Returns the status of the cluster."""
    resources: sky.Resources = handle.launched_resources
    cloud = resources.cloud
    ray_config = common_utils.read_yaml(handle.cluster_yaml)
    return _QUERY_STATUS_FUNCS[str(cloud)](handle.cluster_name, ray_config)


def _update_cluster_status_no_lock(
        cluster_name: str) -> Optional[Dict[str, Any]]:
    record = global_user_state.get_cluster_from_name(cluster_name)
    if record is None:
        return None
    handle = record['handle']
    if not isinstance(handle, backends.CloudVmRayResourceHandle):
        return record

    cluster_name = handle.cluster_name
    try:
        # TODO(zhwu): This function cannot distinguish transient network error
        # in ray's get IPs vs. ray runtime failing.
        external_ips = handle.external_ips(use_cached_ips=False)
        # This happens to a stopped TPU VM as we use gcloud to query the IP.
        if external_ips is None or len(external_ips) == 0:
            raise exceptions.FetchIPError(
                reason=exceptions.FetchIPError.Reason.HEAD)
        if handle.launched_nodes == 1:
            # Check the ray cluster status. We have to check it for single node
            # case, since the get_node_ips() does not require ray cluster to be
            # running.
            ssh_credentials = ssh_credential_from_yaml(handle.cluster_yaml)
            runner = command_runner.SSHCommandRunner(external_ips[0],
                                                     **ssh_credentials)
            returncode = runner.run('ray status', stream_logs=False)
            if returncode:
                raise exceptions.FetchIPError(
                    reason=exceptions.FetchIPError.Reason.HEAD)
        # If we get node ips correctly, the cluster is UP. It is safe to
        # set the status to UP, as the `handle.external_ips` function uses ray
        # to fetch IPs and starting ray is the final step of sky launch.
        record['status'] = global_user_state.ClusterStatus.UP
        global_user_state.add_or_update_cluster(cluster_name,
                                                handle,
                                                requested_resources=None,
                                                ready=True,
                                                is_launch=False)
        return record
    except exceptions.FetchIPError:
        logger.debug('Refreshing status: Failed to get IPs from cluster '
                     f'{cluster_name!r}, trying to fetch from provider.')
    # For all code below, ray fails to get IPs for the cluster.
    node_statuses = _get_cluster_status_via_cloud_cli(handle)

    if len(node_statuses) > handle.launched_nodes:
        # Unexpected: in the queried region more than 1 cluster with the same
        # constructed name tag returned. This will typically not happen unless
        # users manually create a cluster with that constructed name or there
        # was a resource leak caused by different launch hash before #1671
        # was merged.
        #
        # (Technically speaking, even if returned num nodes <= num
        # handle.launched_nodes), not including the launch hash could mean the
        # returned nodes contain some nodes that do not belong to the logical
        # skypilot cluster. Doesn't seem to be a good way to handle this for
        # now?)
        #
        # We have not experienced the above; adding as a safeguard.
        #
        # Since we failed to refresh, raise the status fetching error.
        with ux_utils.print_exception_no_traceback():
            raise exceptions.ClusterStatusFetchingError(
                f'Found {len(node_statuses)} node(s) with the same cluster name tag in the '
                f'cloud provider for cluster {cluster_name!r}, which should have '
                f'{handle.launched_nodes} nodes. This normally should not happen. '
                f'{colorama.Fore.RED}Please check the cloud console and fix any possible '
                'resources leakage (e.g., if there are any stopped nodes and they do not '
                f'have data or are unhealthy, terminate them).{colorama.Style.RESET_ALL}'
            )
    assert len(node_statuses) <= handle.launched_nodes

    # If the node_statuses is empty, all the nodes are terminated. We can
    # safely set the cluster status to TERMINATED. This handles the edge case
    # where the cluster is terminated by the user manually through the UI.
    to_terminate = not node_statuses

    # A cluster is considered "abnormal", if not all nodes are TERMINATED or
    # not all nodes are STOPPED. We check that with the following logic:
    #   * Not all nodes are terminated and there's at least one node
    #     terminated; or
    #   * Any of the non-TERMINATED nodes is in a non-STOPPED status.
    #
    # This includes these special cases:
    #   * All stopped are considered normal and will be cleaned up at the end
    #     of the function.
    #   * Some of the nodes UP should be considered abnormal, because the ray
    #     cluster is probably down.
    #   * The cluster is partially terminated or stopped should be considered
    #     abnormal.
    #
    # An abnormal cluster will transition to INIT and have any autostop setting
    # reset (unless it's autostopping/autodowning.).
    is_abnormal = ((0 < len(node_statuses) < handle.launched_nodes) or
                   any(status != global_user_state.ClusterStatus.STOPPED
                       for status in node_statuses))
    if is_abnormal:
        backend = get_backend_from_handle(handle)
        if isinstance(backend,
                      backends.CloudVmRayBackend) and record['autostop'] >= 0:
            if not backend.is_definitely_autostopping(handle,
                                                      stream_logs=False):
                # Reset the autostopping as the cluster is abnormal, and may
                # not correctly autostop. Resetting the autostop will let
                # the user know that the autostop may not happen to avoid
                # leakages from the assumption that the cluster will autostop.
                try:
                    backend.set_autostop(handle, -1, stream_logs=False)
                except (Exception, SystemExit) as e:  # pylint: disable=broad-except
                    logger.debug(f'Failed to reset autostop. Due to '
                                 f'{common_utils.format_exception(e)}')
                global_user_state.set_cluster_autostop_value(
                    handle.cluster_name, -1, to_down=False)
            else:
                ux_utils.console_newline()
                operation_str = 'autodowning' if record[
                    'to_down'] else 'autostopping'
                logger.info(
                    f'Cluster {cluster_name!r} is {operation_str}. Setting to '
                    'INIT status; try refresh again in a while.')

        # If the user starts part of a STOPPED cluster, we still need a status
        # to represent the abnormal status. For spot cluster, it can also
        # represent that the cluster is partially preempted.
        # TODO(zhwu): the definition of INIT should be audited/changed.
        # Adding a new status UNHEALTHY for abnormal status can be a choice.
        global_user_state.add_or_update_cluster(cluster_name,
                                                handle,
                                                requested_resources=None,
                                                ready=False,
                                                is_launch=False)
        return global_user_state.get_cluster_from_name(cluster_name)
    # Now is_abnormal is False: either node_statuses is empty or all nodes are
    # STOPPED.
    backend = backends.CloudVmRayBackend()
    backend.post_teardown_cleanup(handle, terminate=to_terminate, purge=False)
    return global_user_state.get_cluster_from_name(cluster_name)


def _update_cluster_status(
        cluster_name: str,
        acquire_per_cluster_status_lock: bool) -> Optional[Dict[str, Any]]:
    """Update the cluster status.

    The cluster status is updated by checking ray cluster and real status from
    cloud.

    The function will update the cached cluster status in the global state. For
    the design of the cluster status and transition, please refer to the
    sky/design_docs/cluster_status.md

    Args:
        cluster_name: The name of the cluster.
        acquire_per_cluster_status_lock: Whether to acquire the per-cluster lock
            before updating the status.
        need_owner_identity_check: Whether to check the owner identity before
            updating

    Returns:
        If the cluster is terminated or does not exist, return None. Otherwise
        returns the input record with status and handle potentially updated.

    Raises:
        exceptions.ClusterOwnerIdentityMismatchError: if the current user is
          not the same as the user who created the cluster.
        exceptions.CloudUserIdentityError: if we fail to get the current user
          identity.
        exceptions.ClusterStatusFetchingError: the cluster status cannot be
          fetched from the cloud provider or there are leaked nodes causing
          the node number larger than expected.
    """
    if not acquire_per_cluster_status_lock:
        return _update_cluster_status_no_lock(cluster_name)

    try:
        # TODO(mraheja): remove pylint disabling when filelock
        # version updated
        # pylint: disable=abstract-class-instantiated
        with filelock.FileLock(CLUSTER_STATUS_LOCK_PATH.format(cluster_name),
                               CLUSTER_STATUS_LOCK_TIMEOUT_SECONDS):
            return _update_cluster_status_no_lock(cluster_name)
    except filelock.Timeout:
        logger.debug('Refreshing status: Failed get the lock for cluster '
                     f'{cluster_name!r}. Using the cached status.')
        return global_user_state.get_cluster_from_name(cluster_name)


def _refresh_cluster_record(
        cluster_name: str,
        *,
        force_refresh: bool = False,
        acquire_per_cluster_status_lock: bool = True
) -> Optional[Dict[str, Any]]:
    """Refresh the cluster, and return the possibly updated record.

    This function will also check the owner identity of the cluster, and raise
    exceptions if the current user is not the same as the user who created the
    cluster.

    Args:
        cluster_name: The name of the cluster.
        force_refresh: refresh the cluster status as long as the cluster exists.
        acquire_per_cluster_status_lock: Whether to acquire the per-cluster lock
            before updating the status.

    Returns:
        If the cluster is terminated or does not exist, return None.
        Otherwise returns the cluster record.

    Raises:
        exceptions.ClusterOwnerIdentityMismatchError: if the current user is
          not the same as the user who created the cluster.
        exceptions.CloudUserIdentityError: if we fail to get the current user
          identity.
        exceptions.ClusterStatusFetchingError: the cluster status cannot be
          fetched from the cloud provider or there are leaked nodes causing
          the node number larger than expected.
    """

    record = global_user_state.get_cluster_from_name(cluster_name)
    if record is None:
        return None
    check_owner_identity(cluster_name)

    handle = record['handle']
    if isinstance(handle, backends.CloudVmRayResourceHandle):
        use_spot = handle.launched_resources.use_spot
        has_autostop = (
            record['status'] != global_user_state.ClusterStatus.STOPPED and
            record['autostop'] >= 0)
        if force_refresh or has_autostop or use_spot:
            record = _update_cluster_status(
                cluster_name,
                acquire_per_cluster_status_lock=acquire_per_cluster_status_lock)
    return record


@timeline.event
def refresh_cluster_status_handle(
    cluster_name: str,
    *,
    force_refresh: bool = False,
    acquire_per_cluster_status_lock: bool = True,
) -> Tuple[Optional[global_user_state.ClusterStatus],
           Optional[backends.ResourceHandle]]:
    """Refresh the cluster, and return the possibly updated status and handle.

    This is a wrapper of refresh_cluster_record, which returns the status and
    handle of the cluster.
    Please refer to the docstring of refresh_cluster_record for the details.
    """
    record = _refresh_cluster_record(
        cluster_name,
        force_refresh=force_refresh,
        acquire_per_cluster_status_lock=acquire_per_cluster_status_lock)
    if record is None:
        return None, None
    return record['status'], record['handle']


@typing.overload
def check_cluster_available(
    cluster_name: str,
    *,
    operation: str,
    check_cloud_vm_ray_backend: Literal[True] = True,
) -> 'cloud_vm_ray_backend.CloudVmRayResourceHandle':
    ...


@typing.overload
def check_cluster_available(
    cluster_name: str,
    *,
    operation: str,
    check_cloud_vm_ray_backend: Literal[False],
) -> backends.ResourceHandle:
    ...


def check_cluster_available(
    cluster_name: str,
    *,
    operation: str,
    check_cloud_vm_ray_backend: bool = True,
) -> backends.ResourceHandle:
    """Check if the cluster is available.

    Raises:
        ValueError: if the cluster does not exist.
        exceptions.ClusterNotUpError: if the cluster is not UP.
        exceptions.NotSupportedError: if the cluster is not based on
          CloudVmRayBackend.
        exceptions.ClusterOwnerIdentityMismatchError: if the current user is
          not the same as the user who created the cluster.
        exceptions.CloudUserIdentityError: if we fail to get the current user
          identity.
    """
    try:
        cluster_status, handle = refresh_cluster_status_handle(cluster_name)
    except exceptions.ClusterStatusFetchingError as e:
        # Failed to refresh the cluster status is not fatal error as the callers
        # can still be done by only using ssh, but the ssh can hang if the
        # cluster is not up (e.g., autostopped).

        # We do not catch the exception for cloud identity checking for now, in
        # order to disable all operations on clusters created by another user
        # identity.  That will make the design simpler and easier to
        # understand, but it might be useful to allow the user to use
        # operations that only involve ssh (e.g., sky exec, sky logs, etc) even
        # if the user is not the owner of the cluster.
        ux_utils.console_newline()
        logger.warning(
            f'Failed to refresh the status for cluster {cluster_name!r}. It is '
            f'not fatal, but {operation} might hang if the cluster is not up.\n'
            f'Detailed reason: {e}')
        record = global_user_state.get_cluster_from_name(cluster_name)
        cluster_status, handle = record['status'], record['handle']

    if handle is None:
        with ux_utils.print_exception_no_traceback():
            raise ValueError(
                f'{colorama.Fore.YELLOW}Cluster {cluster_name!r} does not '
                f'exist.{colorama.Style.RESET_ALL}')
    backend = get_backend_from_handle(handle)
    if check_cloud_vm_ray_backend and not isinstance(
            backend, backends.CloudVmRayBackend):
        with ux_utils.print_exception_no_traceback():
            raise exceptions.NotSupportedError(
                f'{colorama.Fore.YELLOW}{operation.capitalize()}: skipped for '
                f'cluster {cluster_name!r}. It is only supported by backend: '
                f'{backends.CloudVmRayBackend.NAME}.'
                f'{colorama.Style.RESET_ALL}')
    if cluster_status != global_user_state.ClusterStatus.UP:
        if onprem_utils.check_if_local_cloud(cluster_name):
            raise exceptions.ClusterNotUpError(
                constants.UNINITIALIZED_ONPREM_CLUSTER_MESSAGE.format(
                    cluster_name))
        with ux_utils.print_exception_no_traceback():
            raise exceptions.ClusterNotUpError(
                f'{colorama.Fore.YELLOW}{operation.capitalize()}: skipped for '
                f'cluster {cluster_name!r} (status: {cluster_status.value}). '
                'It is only allowed for '
                f'{global_user_state.ClusterStatus.UP.value} clusters.'
                f'{colorama.Style.RESET_ALL}')

    if handle.head_ip is None:
        with ux_utils.print_exception_no_traceback():
            raise exceptions.ClusterNotUpError(
                f'Cluster {cluster_name!r} has been stopped or not properly '
                'set up. Please re-launch it with `sky start`.')
    return handle


class CloudFilter(enum.Enum):
    # Filter for all types of clouds.
    ALL = 'all'
    # Filter for Sky's main clouds (aws, gcp, azure, docker).
    CLOUDS_AND_DOCKER = 'clouds-and-docker'
    # Filter for only local clouds.
    LOCAL = 'local'


def get_clusters(
    include_reserved: bool,
    refresh: bool,
    cloud_filter: CloudFilter = CloudFilter.CLOUDS_AND_DOCKER,
    cluster_names: Optional[Union[str, Sequence[str]]] = None,
) -> List[Dict[str, Any]]:
    """Returns a list of cached or optionally refreshed cluster records.

    Combs through the database (in ~/.sky/state.db) to get a list of records
    corresponding to launched clusters (filtered by `cluster_names` if it is
    specified). The refresh flag can be used to force a refresh of the status
    of the clusters.

    Args:
        include_reserved: Whether to include reserved clusters, e.g. spot
            controller.
        refresh: Whether to refresh the status of the clusters. (Refreshing will
            set the status to STOPPED if the cluster cannot be pinged.)
        cloud_filter: Sets which clouds to filer through from the global user
            state. Supports three values, 'all' for all clouds, 'public' for
            public clouds only, and 'local' for only local clouds.
        cluster_names: If provided, only return records for the given cluster
            names.

    Returns:
        A list of cluster records. If the cluster does not exist or has been
        terminated, the record will be omitted from the returned list.
    """
    records = global_user_state.get_clusters()

    if not include_reserved:
        records = [
            record for record in records
            if record['name'] not in SKY_RESERVED_CLUSTER_NAMES
        ]

    yellow = colorama.Fore.YELLOW
    bright = colorama.Style.BRIGHT
    reset = colorama.Style.RESET_ALL

    if cluster_names is not None:
        if isinstance(cluster_names, str):
            cluster_names = [cluster_names]
        new_records = []
        not_exist_cluster_names = []
        for cluster_name in cluster_names:
            for record in records:
                if record['name'] == cluster_name:
                    new_records.append(record)
                    break
            else:
                not_exist_cluster_names.append(cluster_name)
        if not_exist_cluster_names:
            clusters_str = ', '.join(not_exist_cluster_names)
            logger.info(f'Cluster(s) not found: {bright}{clusters_str}{reset}.')
        records = new_records

    def _is_local_cluster(record):
        handle = record['handle']
        if isinstance(handle, backends.LocalDockerResourceHandle):
            return False
        cluster_resources = handle.launched_resources
        return isinstance(cluster_resources.cloud, clouds.Local)

    if cloud_filter == CloudFilter.LOCAL:
        records = [record for record in records if _is_local_cluster(record)]
    elif cloud_filter == CloudFilter.CLOUDS_AND_DOCKER:
        records = [
            record for record in records if not _is_local_cluster(record)
        ]
    elif cloud_filter not in CloudFilter:
        raise ValueError(f'{cloud_filter} is not part of CloudFilter.')

    if not refresh:
        return records

    plural = 's' if len(records) > 1 else ''
    progress = rich_progress.Progress(transient=True,
                                      redirect_stdout=False,
                                      redirect_stderr=False)
    task = progress.add_task(
        f'[bold cyan]Refreshing status for {len(records)} cluster{plural}[/]',
        total=len(records))

    def _refresh_cluster(cluster_name):
        try:
            record = _refresh_cluster_record(
                cluster_name,
                force_refresh=True,
                acquire_per_cluster_status_lock=True)
        except (exceptions.ClusterStatusFetchingError,
                exceptions.CloudUserIdentityError,
                exceptions.ClusterOwnerIdentityMismatchError) as e:
            # Do not fail the entire refresh process. The caller will
            # handle the 'UNKNOWN' status, and collect the errors into
            # a table.
            record = {'status': 'UNKNOWN', 'error': e}
        progress.update(task, advance=1)
        return record

    cluster_names = [record['name'] for record in records]
    with progress:
        updated_records = subprocess_utils.run_in_parallel(
            _refresh_cluster, cluster_names)

    # Show information for removed clusters.
    kept_records = []
    autodown_clusters, remaining_clusters, failed_clusters = [], [], []
    for i, record in enumerate(records):
        if updated_records[i] is None:
            if record['to_down']:
                autodown_clusters.append(cluster_names[i])
            else:
                remaining_clusters.append(cluster_names[i])
        elif updated_records[i]['status'] == 'UNKNOWN':
            failed_clusters.append(
                (cluster_names[i], updated_records[i]['error']))
            # Keep the original record if the status is unknown,
            # so that the user can still see the cluster.
            kept_records.append(record)
        else:
            kept_records.append(updated_records[i])

    if autodown_clusters:
        plural = 's' if len(autodown_clusters) > 1 else ''
        cluster_str = ', '.join(autodown_clusters)
        logger.info(f'Autodowned cluster{plural}: '
                    f'{bright}{cluster_str}{reset}')
    if remaining_clusters:
        plural = 's' if len(remaining_clusters) > 1 else ''
        cluster_str = ', '.join(name for name in remaining_clusters)
        logger.warning(f'{yellow}Cluster{plural} terminated on '
                       f'the cloud: {reset}{bright}{cluster_str}{reset}')

    if failed_clusters:
        plural = 's' if len(failed_clusters) > 1 else ''
        logger.warning(f'{yellow}Failed to refresh status for '
                       f'{len(failed_clusters)} cluster{plural}:{reset}')
        for cluster_name, e in failed_clusters:
            logger.warning(f'  {bright}{cluster_name}{reset}: {e}')
    return kept_records


@typing.overload
def get_backend_from_handle(
    handle: 'cloud_vm_ray_backend.CloudVmRayResourceHandle'
) -> 'cloud_vm_ray_backend.CloudVmRayBackend':
    ...


@typing.overload
def get_backend_from_handle(
    handle: 'local_docker_backend.LocalDockerResourceHandle'
) -> 'local_docker_backend.LocalDockerBackend':
    ...


def get_backend_from_handle(
        handle: backends.ResourceHandle) -> backends.Backend:
    """Gets a Backend object corresponding to a handle.

    Inspects handle type to infer the backend used for the resource.
    """
    backend: backends.Backend
    if isinstance(handle, backends.CloudVmRayResourceHandle):
        backend = backends.CloudVmRayBackend()
    elif isinstance(handle, backends.LocalDockerResourceHandle):
        backend = backends.LocalDockerBackend()
    else:
        raise NotImplementedError(
            f'Handle type {type(handle)} is not supported yet.')
    return backend


class NoOpConsole:
    """An empty class for multi-threaded console.status."""

    def __enter__(self):
        pass

    def __exit__(self, exc_type, exc_val, exc_tb):
        pass


def safe_console_status(msg: str):
    """A wrapper for multi-threaded console.status."""
    if threading.current_thread() is threading.main_thread():
        return console.status(msg)
    return NoOpConsole()


def get_task_demands_dict(task: 'task_lib.Task') -> Optional[Dict[str, float]]:
    """Returns the accelerator dict of the task"""
    # TODO: CPU and other memory resources are not supported yet.
    accelerator_dict = None
    if task.best_resources is not None:
        resources = task.best_resources
    else:
        # Task may (e.g., sky launch) or may not (e.g., sky exec) have undergone
        # sky.optimize(), so best_resources may be None.
        assert len(task.resources) == 1, task.resources
        resources = list(task.resources)[0]
    if resources is not None:
        accelerator_dict = resources.accelerators
    return accelerator_dict


def get_task_resources_str(task: 'task_lib.Task') -> str:
    resources_dict = get_task_demands_dict(task)
    if resources_dict is None:
        resources_str = f'CPU:{DEFAULT_TASK_CPU_DEMAND}'
    else:
        resources_str = ', '.join(f'{k}:{v}' for k, v in resources_dict.items())
    resources_str = f'{task.num_nodes}x [{resources_str}]'
    return resources_str


def check_cluster_name_not_reserved(
        cluster_name: Optional[str],
        operation_str: Optional[str] = None) -> None:
    """Errors out if the cluster is a reserved cluster (spot controller).

    Raises:
      sky.exceptions.NotSupportedError: if the cluster name is reserved, raise
        with an error message explaining 'operation_str' is not allowed.

    Returns:
      None, if the cluster name is not reserved.
    """
    if cluster_name in SKY_RESERVED_CLUSTER_NAMES:
        msg = (f'Cluster {cluster_name!r} is reserved for the '
               f'{SKY_RESERVED_CLUSTER_NAMES[cluster_name].lower()}.')
        if operation_str is not None:
            msg += f' {operation_str} is not allowed.'
        with ux_utils.print_exception_no_traceback():
            raise exceptions.NotSupportedError(msg)


# Handle ctrl-c
def interrupt_handler(signum, frame):
    del signum, frame
    subprocess_utils.kill_children_processes()
    # Avoid using logger here, as it will print the stack trace for broken
    # pipe, when the output is piped to another program.
    print(f'{colorama.Style.DIM}Tip: The job will keep '
          f'running after Ctrl-C.{colorama.Style.RESET_ALL}')
    with ux_utils.print_exception_no_traceback():
        raise KeyboardInterrupt(exceptions.KEYBOARD_INTERRUPT_CODE)


# Handle ctrl-z
def stop_handler(signum, frame):
    del signum, frame
    subprocess_utils.kill_children_processes()
    # Avoid using logger here, as it will print the stack trace for broken
    # pipe, when the output is piped to another program.
    print(f'{colorama.Style.DIM}Tip: The job will keep '
          f'running after Ctrl-Z.{colorama.Style.RESET_ALL}')
    with ux_utils.print_exception_no_traceback():
        raise KeyboardInterrupt(exceptions.SIGTSTP_CODE)


def validate_schema(obj, schema, err_msg_prefix=''):
    err_msg = None
    try:
        validator.SchemaValidator(schema).validate(obj)
    except jsonschema.ValidationError as e:
        if e.validator == 'additionalProperties':
            err_msg = err_msg_prefix + 'The following fields are invalid:'
            known_fields = set(e.schema.get('properties', {}).keys())
            for field in e.instance:
                if field not in known_fields:
                    most_similar_field = difflib.get_close_matches(
                        field, known_fields, 1)
                    if most_similar_field:
                        err_msg += (f'\nInstead of {field!r}, did you mean '
                                    f'{most_similar_field[0]!r}?')
                    else:
                        err_msg += f'\nFound unsupported field {field!r}.'
        else:
            err_msg = err_msg_prefix + e.message

    if err_msg:
        with ux_utils.print_exception_no_traceback():
            raise ValueError(err_msg)


def check_public_cloud_enabled():
    """Checks if any of the public clouds is enabled."""

    def _no_public_cloud():
        enabled_clouds = global_user_state.get_enabled_clouds()
        return (len(enabled_clouds) == 0 or
                (len(enabled_clouds) == 1 and
                 isinstance(enabled_clouds[0], clouds.Local)))

    if not _no_public_cloud():
        return

    sky_check.check(quiet=True)
    if _no_public_cloud():
        with ux_utils.print_exception_no_traceback():
            raise RuntimeError(
                'Cloud access is not set up. Run: '
                f'{colorama.Style.BRIGHT}sky check{colorama.Style.RESET_ALL}')


def run_command_and_handle_ssh_failure(runner: command_runner.SSHCommandRunner,
                                       command: str,
                                       failure_message: str) -> str:
    """Runs command remotely and returns output with proper error handling."""
    rc, stdout, stderr = runner.run(command,
                                    require_outputs=True,
                                    stream_logs=False)
    if rc == 255:
        # SSH failed
        raise RuntimeError(
            f'SSH with user {runner.ssh_user} and key {runner.ssh_private_key} '
            f'to {runner.ip} failed. This is most likely due to incorrect '
            'credentials or incorrect permissions for the key file. Check '
            'your credentials and try again.')
    subprocess_utils.handle_returncode(rc,
                                       command,
                                       failure_message,
                                       stderr=stderr)
    return stdout<|MERGE_RESOLUTION|>--- conflicted
+++ resolved
@@ -120,11 +120,6 @@
 _RAY_YAML_KEYS_TO_RESTORE_FOR_BACK_COMPATIBILITY = {
     'cluster_name', 'provider', 'auth', 'node_config'
 }
-<<<<<<< HEAD
-_RAY_YAML_KEYS_TO_RESTORE_EXCLUDE_FOR_BACK_COMPATIBILITY = [[
-    'provider', 'region'
-], ['provider', 'availability_zone'], ['provider', 'location']]
-=======
 # For these keys, don't use the old yaml's version and instead use the new yaml's.
 #  - zone: The zone field of the old yaml may be '1a,1b,1c' (AWS) while the actual
 #    zone of the launched cluster is '1a'. If we restore, then on capacity errors
@@ -134,7 +129,6 @@
 _RAY_YAML_KEYS_TO_RESTORE_EXCEPTIONS = [
     ('provider', 'availability_zone'),
 ]
->>>>>>> 07ff922f
 
 
 def is_ip(s: str) -> bool:
@@ -713,17 +707,10 @@
                 break
 
 
-<<<<<<< HEAD
-def _replace_yaml_dicts(new_yaml: str, old_yaml: str,
-                        restore_key_names: Set[str],
-                        exclude_restore_key_names: Set[List[str]]) -> str:
-    """Replaces 'new' with 'old' for all keys in key_names.
-=======
 def _replace_yaml_dicts(
         new_yaml: str, old_yaml: str, restore_key_names: Set[str],
         restore_key_names_exceptions: Sequence[Sequence[str]]) -> str:
     """Replaces 'new' with 'old' for all keys in restore_key_names.
->>>>>>> 07ff922f
 
     The replacement will be applied recursively and only for the blocks
     with the key in key_names, and have the same ancestors in both 'new'
@@ -747,15 +734,9 @@
 
     new_config = yaml.safe_load(new_yaml)
     old_config = yaml.safe_load(old_yaml)
-<<<<<<< HEAD
-    exlucded_results = {}
-    # Find all key values excluded from restore
-    for exclude_restore_key_name_list in exclude_restore_key_names:
-=======
     excluded_results = {}
     # Find all key values excluded from restore
     for exclude_restore_key_name_list in restore_key_names_exceptions:
->>>>>>> 07ff922f
         excluded_result = new_config
         found_excluded_key = True
         for key in exclude_restore_key_name_list:
@@ -765,32 +746,17 @@
                 break
             excluded_result = excluded_result[key]
         if found_excluded_key:
-<<<<<<< HEAD
-            exlucded_results[json.dumps(
-                exclude_restore_key_name_list)] = excluded_result
-=======
             excluded_results[exclude_restore_key_name_list] = excluded_result
->>>>>>> 07ff922f
 
     # Restore from old config
     _restore_block(new_config, old_config)
 
     # Revert the changes for the excluded key values
-<<<<<<< HEAD
-    for exclude_restore_key_name_list, value in exlucded_results.items():
-        exclude_restore_key_name_list = json.loads(
-            exclude_restore_key_name_list)
-        curr = new_config
-        for key in exclude_restore_key_name_list[:-1]:
-            curr = curr[key]
-        curr[exclude_restore_key_name_list[-1]] = value
-=======
     for exclude_restore_key_name, value in excluded_results.items():
         curr = new_config
         for key in exclude_restore_key_name[:-1]:
             curr = curr[key]
         curr[exclude_restore_key_name[-1]] = value
->>>>>>> 07ff922f
     return common_utils.dump_yaml_str(new_config)
 
 
@@ -960,11 +926,7 @@
         restored_yaml_content = _replace_yaml_dicts(
             new_yaml_content, old_yaml_content,
             _RAY_YAML_KEYS_TO_RESTORE_FOR_BACK_COMPATIBILITY,
-<<<<<<< HEAD
-            _RAY_YAML_KEYS_TO_RESTORE_EXCLUDE_FOR_BACK_COMPATIBILITY)
-=======
             _RAY_YAML_KEYS_TO_RESTORE_EXCEPTIONS)
->>>>>>> 07ff922f
         with open(tmp_yaml_path, 'w') as f:
             f.write(restored_yaml_content)
 
