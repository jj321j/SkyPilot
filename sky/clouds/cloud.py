--- conflicted
+++ resolved
@@ -130,10 +130,7 @@
         cls,
         *,
         region: str,
-<<<<<<< HEAD
-=======
         num_nodes: int,
->>>>>>> 07ff922f
         instance_type: Optional[str] = None,
         accelerators: Optional[Dict[str, int]] = None,
         use_spot: bool = False,
@@ -149,21 +146,12 @@
 
         Args:
             region: The region to provision.
-<<<<<<< HEAD
-=======
             num_nodes: The number of nodes to provision.
->>>>>>> 07ff922f
             instance_type: The instance type to provision.
             accelerators: The accelerators to provision.
             use_spot: Whether to use spot instances.
 
         Yields:
-<<<<<<< HEAD
-            A list of zones to provision in the given region, in the order of
-            price. If there is no zone that offers the specified resources,
-            nothing is yielded;
-            If the cloud does not support `Zone`s, None will be yielded.
-=======
             A list of zones that offer the requested resources in the given
             region, in the order of price.
             (1) If there is no zone that offers the specified resources, nothing
@@ -185,7 +173,6 @@
             This means if something is yielded, either it's None (zones are not
             supported and the region offers the resources) or it's a non-empty
             list (zones are supported and they offer the resources).
->>>>>>> 07ff922f
 
         Typical usage:
 
