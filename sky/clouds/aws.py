"""Amazon Web Services."""

# pylint: disable=import-outside-toplevel

import json
import os
import subprocess
import typing
from typing import Dict, Iterator, List, Optional, Tuple

from sky import clouds
from sky import exceptions
from sky.adaptors import aws
from sky.clouds import service_catalog
from sky.utils import common_utils
from sky.utils import ux_utils

if typing.TYPE_CHECKING:
    # renaming to avoid shadowing variables
    from sky import resources as resources_lib

# We don't need to upload the credentials file to AWS node, since we
# have enabled the sky-service-v1 IAM role for all the nodes, i.e.
# they can access ec2, s3, etc.
# We should still upload the credentials file to the VM, when the VM
# is not running on AWS (access s3 or spot controller managing
# instances).
# TODO(zhwu): For VMs on other clouds, we should find a way to not
# upload the credentials file.
_CREDENTIAL_FILES = [
    'credentials',
]


<<<<<<< HEAD
=======
def _run_output(cmd):
    proc = subprocess.run(cmd,
                          shell=True,
                          check=True,
                          stderr=subprocess.PIPE,
                          stdout=subprocess.PIPE)
    return proc.stdout.decode('ascii')


# TODO(zhwu): Move the default AMI size to the catalog instead.
DEFAULT_AMI_GB = 45


>>>>>>> 95abfd0b
@clouds.CLOUD_REGISTRY.register
class AWS(clouds.Cloud):
    """Amazon Web Services."""

    _REPR = 'AWS'
    _regions: List[clouds.Region] = []

    _STATIC_CREDENTIAL_HELP_STR = (
        'Run the following commands:'
        '\n      $ pip install boto3'
        '\n      $ aws configure'
        '\n    For more info: '
        'https://docs.aws.amazon.com/cli/latest/userguide/cli-configure-quickstart.html'  # pylint: disable=line-too-long
    )

    _SSO_CREDENTIAL_HELP_STR = (
        'Run the following commands (must use aws v2 CLI):'
        '\n      $ aws configure sso'
        '\n      $ aws sso login --profile <profile_name>'
        '\n    For more info: '
        'https://docs.aws.amazon.com/cli/latest/userguide/cli-configure-sso.html'  # pylint: disable=line-too-long
    )

    #### Regions/Zones ####

    @classmethod
    def regions(cls):
        if not cls._regions:
            # https://aws.amazon.com/premiumsupport/knowledge-center/vpc-find-availability-zone-options/
            cls._regions = [
                clouds.Region('us-west-1').set_zones([
                    clouds.Zone('us-west-1a'),
                    clouds.Zone('us-west-1b'),
                ]),
                clouds.Region('us-west-2').set_zones([
                    clouds.Zone('us-west-2a'),
                    clouds.Zone('us-west-2b'),
                    clouds.Zone('us-west-2c'),
                    clouds.Zone('us-west-2d'),
                ]),
                clouds.Region('us-east-2').set_zones([
                    clouds.Zone('us-east-2a'),
                    clouds.Zone('us-east-2b'),
                    clouds.Zone('us-east-2c'),
                ]),
                clouds.Region('us-east-1').set_zones([
                    clouds.Zone('us-east-1a'),
                    clouds.Zone('us-east-1b'),
                    clouds.Zone('us-east-1c'),
                    clouds.Zone('us-east-1d'),
                    clouds.Zone('us-east-1e'),
                    clouds.Zone('us-east-1f'),
                ]),
            ]
        return cls._regions

    @classmethod
    def region_zones_provision_loop(
        cls,
        *,
        instance_type: Optional[str] = None,
        accelerators: Optional[Dict[str, int]] = None,
        use_spot: bool,
    ) -> Iterator[Tuple[clouds.Region, List[clouds.Zone]]]:
        # AWS provisioner can handle batched requests, so yield all zones under
        # each region.
        del accelerators  # unused

        if instance_type is None:
            # fallback to manually specified region/zones
            regions = cls.regions()
        else:
            regions = service_catalog.get_region_zones_for_instance_type(
                instance_type, use_spot, 'aws')
        for region in regions:
            yield region, region.zones

    @classmethod
    def get_default_ami(cls, region_name: str, instance_type: str) -> str:
        acc = cls.get_accelerators_from_instance_type(instance_type)
        image_id = service_catalog.get_image_id_from_tag(
            'skypilot:gpu-ubuntu-2004', region_name, clouds='aws')
        if acc is not None:
            assert len(acc) == 1, acc
            acc_name = list(acc.keys())[0]
            if acc_name == 'K80':
                image_id = service_catalog.get_image_id_from_tag(
                    'skypilot:k80-ubuntu-2004', region_name, clouds='aws')
        if image_id is not None:
            return image_id
        # Raise ResourcesUnavailableError to make sure the failover in
        # CloudVMRayBackend will be correctly triggered.
        # TODO(zhwu): This is a information leakage to the cloud implementor,
        # we need to find a better way to handle this.
        raise exceptions.ResourcesUnavailableError(
            'No image found in catalog for region '
            f'{region_name}. Try setting a valid image_id.')

    @classmethod
    def _get_image_id(
        cls,
        image_id: Optional[Dict[str, str]],
        region_name: str,
    ) -> str:
        if image_id is None:
            return None
        if None in image_id:
            image_id = image_id[None]
        else:
            assert region_name in image_id, image_id
            image_id = image_id[region_name]
        if image_id.startswith('skypilot:'):
            image_id = service_catalog.get_image_id_from_tag(image_id,
                                                             region_name,
                                                             clouds='aws')
            if image_id is None:
                # Raise ResourcesUnavailableError to make sure the failover
                # in CloudVMRayBackend will be correctly triggered.
                # TODO(zhwu): This is a information leakage to the cloud
                # implementor, we need to find a better way to handle this.
                raise exceptions.ResourcesUnavailableError(
                    f'No image found for region {region_name}')
        return image_id

    def get_image_size(self, image_id: str, region: Optional[str]) -> float:
        if image_id.startswith('skypilot:'):
            return DEFAULT_AMI_GB
        assert region is not None, (image_id, region)
        client = aws.client('ec2', region_name=region)
        try:
            image_info = client.describe_images(ImageIds=[image_id])
            image_info = image_info['Images'][0]
            image_size = image_info['BlockDeviceMappings'][0]['Ebs'][
                'VolumeSize']
        except aws.botocore_exceptions().NoCredentialsError:
            # Fallback to default image size if no credentials are available.
            # The credentials issue will be caught when actually provisioning
            # the instance and appropriate errors will be raised there.
            return DEFAULT_AMI_GB
        except aws.botocore_exceptions().ClientError:
            with ux_utils.print_exception_no_traceback():
                raise ValueError(f'Image {image_id!r} not found in '
                                 f'AWS region {region}') from None
        return image_size

    @classmethod
    def get_zone_shell_cmd(cls) -> Optional[str]:
        # The command for getting the current zone is from:
        # https://docs.aws.amazon.com/AWSEC2/latest/UserGuide/instance-identity-documents.html  # pylint: disable=line-too-long
        command_str = (
            'curl -s http://169.254.169.254/latest/dynamic/instance-identity/document'  # pylint: disable=line-too-long
            ' | python3 -u -c "import sys, json; '
            'print(json.load(sys.stdin)[\'availabilityZone\'])"')
        return command_str

    #### Normal methods ####

    def instance_type_to_hourly_cost(self, instance_type: str, use_spot: bool):
        return service_catalog.get_hourly_cost(instance_type,
                                               region=None,
                                               use_spot=use_spot,
                                               clouds='aws')

    def accelerators_to_hourly_cost(self, accelerators,
                                    use_spot: bool) -> float:
        # AWS includes accelerators as part of the instance type.  Implementing
        # this is also necessary for e.g., the instance may have 4 GPUs, while
        # the task specifies to use 1 GPU.
        return 0

    def get_egress_cost(self, num_gigabytes: float):
        # In general, query this from the cloud:
        #   https://aws.amazon.com/s3/pricing/
        # NOTE: egress from US East (Ohio).
        # NOTE: Not accurate as the pricing tier is based on cumulative monthly
        # usage.
        if num_gigabytes > 150 * 1024:
            return 0.05 * num_gigabytes
        cost = 0.0
        if num_gigabytes >= 50 * 1024:
            cost += (num_gigabytes - 50 * 1024) * 0.07
            num_gigabytes -= 50 * 1024

        if num_gigabytes >= 10 * 1024:
            cost += (num_gigabytes - 10 * 1024) * 0.085
            num_gigabytes -= 10 * 1024

        if num_gigabytes > 1:
            cost += (num_gigabytes - 1) * 0.09

        cost += 0.0
        return cost

    def is_same_cloud(self, other: clouds.Cloud):
        return isinstance(other, AWS)

    @classmethod
    def get_default_instance_type(cls) -> str:
        # 8 vCpus, 32 GB RAM. 3rd generation Intel Xeon. General Purpose.
        return 'm6i.2xlarge'

    # TODO: factor the following three methods, as they are the same logic
    # between Azure and AWS.
    @classmethod
    def get_accelerators_from_instance_type(
        cls,
        instance_type: str,
    ) -> Optional[Dict[str, int]]:
        return service_catalog.get_accelerators_from_instance_type(
            instance_type, clouds='aws')

    @classmethod
    def get_vcpus_from_instance_type(
        cls,
        instance_type: str,
    ) -> float:
        return service_catalog.get_vcpus_from_instance_type(instance_type,
                                                            clouds='aws')

    def make_deploy_resources_variables(
            self, resources: 'resources_lib.Resources',
            region: Optional['clouds.Region'],
            zones: Optional[List['clouds.Zone']]) -> Dict[str, str]:
        if region is None:
            assert zones is None, (
                'Set either both or neither for: region, zones.')
            region = self._get_default_region()
            zones = region.zones
        else:
            assert zones is not None, (
                'Set either both or neither for: region, zones.')

        region_name = region.name
        zones = [zone.name for zone in zones]

        r = resources
        # r.accelerators is cleared but .instance_type encodes the info.
        acc_dict = self.get_accelerators_from_instance_type(r.instance_type)
        if acc_dict is not None:
            custom_resources = json.dumps(acc_dict, separators=(',', ':'))
        else:
            custom_resources = None

        image_id = self._get_image_id(r.image_id, region_name)
        if image_id is None:
            image_id = self.get_default_ami(region_name, r.instance_type)

        return {
            'instance_type': r.instance_type,
            'custom_resources': custom_resources,
            'use_spot': r.use_spot,
            'region': region_name,
            'zones': ','.join(zones),
            'image_id': image_id,
        }

    def get_feasible_launchable_resources(self,
                                          resources: 'resources_lib.Resources'):
        fuzzy_candidate_list = []
        if resources.instance_type is not None:
            assert resources.is_launchable(), resources
            # Treat Resources(AWS, p3.2x, V100) as Resources(AWS, p3.2x).
            resources = resources.copy(accelerators=None)
            return ([resources], fuzzy_candidate_list)

        def _make(instance_list):
            resource_list = []
            for instance_type in instance_list:
                r = resources.copy(
                    cloud=AWS(),
                    instance_type=instance_type,
                    # Setting this to None as AWS doesn't separately bill /
                    # attach the accelerators.  Billed as part of the VM type.
                    accelerators=None,
                )
                resource_list.append(r)
            return resource_list

        # Currently, handle a filter on accelerators only.
        accelerators = resources.accelerators
        if accelerators is None:
            # No requirements to filter, so just return a default VM type.
            return (_make([AWS.get_default_instance_type()]),
                    fuzzy_candidate_list)

        assert len(accelerators) == 1, resources
        acc, acc_count = list(accelerators.items())[0]
        (instance_list, fuzzy_candidate_list
        ) = service_catalog.get_instance_type_for_accelerator(acc,
                                                              acc_count,
                                                              clouds='aws')
        if instance_list is None:
            return ([], fuzzy_candidate_list)
        return (_make(instance_list), fuzzy_candidate_list)

    def check_credentials(self) -> Tuple[bool, Optional[str]]:
        """Checks if the user has access credentials to this cloud."""
        try:
            # pylint: disable=top-level-import-outside-toplevel,unused-import
            import boto3
            import botocore
        except ImportError:
            raise ImportError('Fail to import dependencies for AWS.'
                              'Try pip install "skypilot[aws]"') from None
<<<<<<< HEAD
        prefix = '    '
        help_str = (
            ' Run the following commands:'
            f'\n{prefix}  $ pip install boto3'
            f'\n{prefix}  $ aws configure'
            f'\n{prefix}For more info: '
            'https://docs.aws.amazon.com/cli/latest/userguide/cli-configure-quickstart.html'  # pylint: disable=line-too-long
        )
=======
        # This file is required because it will be synced to remote VMs for
        # `aws` to access private storage buckets.
        # `aws configure list` does not guarantee this file exists.
        if not os.path.isfile(os.path.expanduser('~/.aws/credentials')):
            return (False, '~/.aws/credentials does not exist. ' +
                    self._STATIC_CREDENTIAL_HELP_STR)
>>>>>>> 95abfd0b

        # Checks if the AWS CLI is installed properly
        proc = subprocess.run('aws configure list',
                              shell=True,
                              check=False,
                              stdout=subprocess.PIPE,
                              stderr=subprocess.PIPE)
        if proc.returncode != 0:
            additional_help = f'\n{prefix}Credentials may also need to be set.' + help_str
            if 'SSO' in proc.stderr.decode().split():
                additional_help = (
                    f'\n{prefix}You are using SSO account, please update the awscli package with:'
                    f'\n{prefix}  $ pip install awscli>=1.27.10 boto3')
            return False, (
<<<<<<< HEAD
                'AWS CLI is not installed properly. '
                'Run the following commands under sky folder:'
                # TODO(zhwu): after we publish sky to PyPI,
                # change this to `pip install sky[aws]`
                f'\n{prefix}  $ pip install .[aws]'
                f'{additional_help}')
=======
                'AWS CLI is not installed properly.'
                # TODO(zhwu): Change the installation hint to from PyPI.
                ' Run the following commands in the SkyPilot codebase:'
                '\n     $ pip install .[aws]'
                '\n   Credentials may also need to be set. ' +
                self._STATIC_CREDENTIAL_HELP_STR)
>>>>>>> 95abfd0b

        # Checks if AWS credentials 1) exist and 2) are valid.
        # https://stackoverflow.com/questions/53548737/verify-aws-credentials-with-boto3
        try:
            self.get_current_user_identity()
        except exceptions.CloudUserIdentityError as e:
            return False, str(e)

        hints = None
        # This file is required for multiple clouds because it will be synced to remote VMs
        # for `aws` to access private storage buckets.
        # `aws configure list` does not guarantee this file exists.
        if not os.path.isfile(os.path.expanduser('~/.aws/credentials')):
            hints = (
                'AWS static credentials are not set. AWS SSO might be used. '
                'It will work if you use AWS only, but will cause problems for multiple '
                'clouds. To set up static credentials, try: aws configure')

        # Fetch the AWS availability zones mapping from ID to name.
        from sky.clouds.service_catalog import aws_catalog  # pylint: disable=import-outside-toplevel,unused-import
        return True, hints

    def _is_sso_identity(self) -> bool:
        proc = subprocess.run('aws configure list',
                              shell=True,
                              check=False,
                              stdout=subprocess.PIPE,
                              stderr=subprocess.PIPE)
        if proc.returncode != 0:
            return False
        return 'sso' in proc.stdout.decode().split()

    def get_current_user_identity(self) -> Optional[str]:
        """Returns the identity of the user on this cloud."""
        try:
            sts = aws.client('sts')
            # The caller identity contains 3 fields: UserId, AccountId, Arn.
            # 'UserId' is unique across all AWS entity, which looks like
            # "AROADBQP57FF2AEXAMPLE:role-session-name"
            # 'AccountId' can be shared by multiple users under the same
            # organization
            # 'Arn' is the full path to the user, which can be reused when
            # the user is deleted and recreated.
            # Refer to https://docs.aws.amazon.com/cli/latest/reference/sts/get-caller-identity.html # pylint: disable=line-too-long
            # and https://docs.aws.amazon.com/IAM/latest/UserGuide/reference_policies_variables.html#principaltable # pylint: disable=line-too-long
            user_id = sts.get_caller_identity()['UserId']
        except aws.botocore_exceptions().NoCredentialsError:
            with ux_utils.print_exception_no_traceback():
                raise exceptions.CloudUserIdentityError(
                    f'AWS credentials are not set. {self._STATIC_CREDENTIAL_HELP_STR}'
                ) from None
        except aws.botocore_exceptions().ClientError:
            with ux_utils.print_exception_no_traceback():
                raise exceptions.CloudUserIdentityError(
                    'Failed to access AWS services with credentials. '
                    'Make sure that the access and secret keys are correct.'
                    f' {self._STATIC_CREDENTIAL_HELP_STR}') from None
        except aws.botocore_exceptions().TokenRetrievalError:
            # This is raised when the access token is expired, which mainly
            # happens when the user is using temporary credentials or SSO
            # login.
            with ux_utils.print_exception_no_traceback():
                raise exceptions.CloudUserIdentityError(
                    'AWS access token is expired.'
                    f' {self._SSO_CREDENTIAL_HELP_STR}') from None
        except Exception as e:  # pylint: disable=broad-except
            with ux_utils.print_exception_no_traceback():
                raise exceptions.CloudUserIdentityError(
                    f'Failed to get AWS user.\n'
                    f'  Reason: [{common_utils.class_fullname(e.__class__)}] {e}.'
                ) from None
        return user_id

    def get_credential_file_mounts(self) -> Dict[str, str]:
        # Do not upload the credential file if the user is using SSO, as
        # the credential file can from a different account, and will cause
        # autopstop/autodown/spot controller misbehave.
        return {
            f'~/.aws/{filename}': f'~/.aws/{filename}'
            for filename in _CREDENTIAL_FILES
            if (os.path.exists(os.path.expanduser(f'~/.aws/{filename}')) and
                not self._is_sso_identity())
        }

    def instance_type_exists(self, instance_type):
        return service_catalog.instance_type_exists(instance_type, clouds='aws')

    def accelerator_in_region_or_zone(self,
                                      accelerator: str,
                                      acc_count: int,
                                      region: Optional[str] = None,
                                      zone: Optional[str] = None) -> bool:
        return service_catalog.accelerator_in_region_or_zone(
            accelerator, acc_count, region, zone, 'aws')<|MERGE_RESOLUTION|>--- conflicted
+++ resolved
@@ -32,22 +32,8 @@
 ]
 
 
-<<<<<<< HEAD
-=======
-def _run_output(cmd):
-    proc = subprocess.run(cmd,
-                          shell=True,
-                          check=True,
-                          stderr=subprocess.PIPE,
-                          stdout=subprocess.PIPE)
-    return proc.stdout.decode('ascii')
-
-
-# TODO(zhwu): Move the default AMI size to the catalog instead.
 DEFAULT_AMI_GB = 45
 
-
->>>>>>> 95abfd0b
 @clouds.CLOUD_REGISTRY.register
 class AWS(clouds.Cloud):
     """Amazon Web Services."""
@@ -352,23 +338,7 @@
         except ImportError:
             raise ImportError('Fail to import dependencies for AWS.'
                               'Try pip install "skypilot[aws]"') from None
-<<<<<<< HEAD
         prefix = '    '
-        help_str = (
-            ' Run the following commands:'
-            f'\n{prefix}  $ pip install boto3'
-            f'\n{prefix}  $ aws configure'
-            f'\n{prefix}For more info: '
-            'https://docs.aws.amazon.com/cli/latest/userguide/cli-configure-quickstart.html'  # pylint: disable=line-too-long
-        )
-=======
-        # This file is required because it will be synced to remote VMs for
-        # `aws` to access private storage buckets.
-        # `aws configure list` does not guarantee this file exists.
-        if not os.path.isfile(os.path.expanduser('~/.aws/credentials')):
-            return (False, '~/.aws/credentials does not exist. ' +
-                    self._STATIC_CREDENTIAL_HELP_STR)
->>>>>>> 95abfd0b
 
         # Checks if the AWS CLI is installed properly
         proc = subprocess.run('aws configure list',
@@ -377,27 +347,18 @@
                               stdout=subprocess.PIPE,
                               stderr=subprocess.PIPE)
         if proc.returncode != 0:
-            additional_help = f'\n{prefix}Credentials may also need to be set.' + help_str
+            additional_help = f'\n{prefix}Credentials may also need to be set.' + self._STATIC_CREDENTIAL_HELP_STR
             if 'SSO' in proc.stderr.decode().split():
                 additional_help = (
                     f'\n{prefix}You are using SSO account, please update the awscli package with:'
                     f'\n{prefix}  $ pip install awscli>=1.27.10 boto3')
             return False, (
-<<<<<<< HEAD
                 'AWS CLI is not installed properly. '
                 'Run the following commands under sky folder:'
                 # TODO(zhwu): after we publish sky to PyPI,
                 # change this to `pip install sky[aws]`
                 f'\n{prefix}  $ pip install .[aws]'
                 f'{additional_help}')
-=======
-                'AWS CLI is not installed properly.'
-                # TODO(zhwu): Change the installation hint to from PyPI.
-                ' Run the following commands in the SkyPilot codebase:'
-                '\n     $ pip install .[aws]'
-                '\n   Credentials may also need to be set. ' +
-                self._STATIC_CREDENTIAL_HELP_STR)
->>>>>>> 95abfd0b
 
         # Checks if AWS credentials 1) exist and 2) are valid.
         # https://stackoverflow.com/questions/53548737/verify-aws-credentials-with-boto3
