--- conflicted
+++ resolved
@@ -71,29 +71,19 @@
         cls,
         *,
         region: str,
-<<<<<<< HEAD
-        instance_type: Optional[str] = None,
-        accelerators: Optional[Dict[str, int]] = None,
-        use_spot: bool = False,
-    ) -> Iterator[Optional[List[clouds.Zone]]]:
-=======
         num_nodes: int,
         instance_type: Optional[str] = None,
         accelerators: Optional[Dict[str, int]] = None,
         use_spot: bool = False,
     ) -> Iterator[None]:
         del num_nodes  # Unused.
->>>>>>> 07ff922f
         regions = cls.regions_with_offering(instance_type,
                                             accelerators,
                                             use_spot=use_spot,
                                             region=region,
                                             zone=None)
         for r in regions:
-<<<<<<< HEAD
-=======
             assert r.zones is None, r
->>>>>>> 07ff922f
             yield r.zones
 
     #### Normal methods ####
